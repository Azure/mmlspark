--- conflicted
+++ resolved
@@ -7,23 +7,15 @@
 
 import com.github.fommil.netlib.BLAS.{getInstance => blas}
 import org.apache.spark.ml.feature.StringIndexer
-<<<<<<< HEAD
-=======
+
 import org.apache.spark.ml.linalg.SQLDataTypes.VectorType
->>>>>>> 0622d3eb
 import org.apache.spark.ml.param.ParamMap
 import org.apache.spark.ml.recommendation.{MsftRecHelper, MsftRecommendationModelParams, _}
 import org.apache.spark.ml.util._
 import org.apache.spark.ml.{Estimator, Model}
-<<<<<<< HEAD
 import org.apache.spark.rdd.RDD
 import org.apache.spark.sql.types.StructType
 import org.apache.spark.sql.{DataFrame, Dataset, Row}
-=======
-import org.apache.spark.sql.catalyst.encoders.{ExpressionEncoder, RowEncoder}
-import org.apache.spark.sql.types.{StructField, StructType}
-import org.apache.spark.sql.{DataFrame, Dataset, Encoder, Row}
->>>>>>> 0622d3eb
 
 import scala.reflect.runtime.universe.{TypeTag, typeTag}
 import scala.util.Random
@@ -113,17 +105,10 @@
       .setItemCol(getItemCol)
       .setRatingCol(getRatingCol)
       .setSeed(getSeed)
-<<<<<<< HEAD
     val alsModel: ALSModel = als.fit(dataset)
 
     val model =
       new MsftRecommendationModel(uid, $(rank), alsModel.userFactors, alsModel.itemFactors, alsModel).setParent(this)
-=======
-    val model2: ALSModel = als.fit(dataset)
-
-    val model =
-      new MsftRecommendationModel(uid, $(rank), model2.userFactors, model2.itemFactors, model2).setParent(this)
->>>>>>> 0622d3eb
     copyValues(model)
   }
 
@@ -162,12 +147,7 @@
       .fit(ratingsIndexed1).transform(ratingsIndexed1)
       .drop("customerID").withColumnRenamed("customerIDindex", "customerID")
       .drop("itemID").withColumnRenamed("itemIDindex", "itemID")
-<<<<<<< HEAD
       .cache()
-=======
-
-    ratings.cache()
->>>>>>> 0622d3eb
 
     import dfRaw.sqlContext.implicits._
     import org.apache.spark.sql.functions._
@@ -186,7 +166,6 @@
       .drop("ncustomers")
       .join(tmpDF, "customerID")
       .drop("nitems")
-<<<<<<< HEAD
       .cache()
 
     val (tr_idx: RDD[(Any, List[Any])], testIndex: RDD[(Any, List[Any])]) = {
@@ -221,41 +200,7 @@
   }
 }
 
-=======
-
-    inputDF.cache()
-
-    val nusers_by_item = inputDF.groupBy("itemID")
-      .agg('itemID, count("customerID"))
-      .withColumnRenamed("count(customerID)", "nusers")
-      .rdd
-
-    val perm_indices = nusers_by_item.map(r => (r(0), Random.shuffle(List(r(1))), List(r(1))))
-    perm_indices.cache()
-
-    val tr_idx = perm_indices.map(r => (r._1, r._2.slice(0, math.round(r._3.size.toDouble * RATIO).toInt)))
-
-    val train = inputDF.rdd
-      .groupBy(r => r(1))
-      .join(tr_idx)
-      .flatMap(r => r._2._1.slice(0, r._2._2.size))
-      .map(r => (r.getDouble(0), r.getDouble(1), r.getInt(2)))
-      .toDF("customerID", "itemID", "rating")
-
-    val testIndex = perm_indices.map(r => (r._1, r._2.drop(math.round(r._3.size.toDouble * RATIO).toInt)))
-
-    val test = inputDF.rdd
-      .groupBy(r => r(1))
-      .join(testIndex)
-      .flatMap(r => r._2._1.drop(r._2._2.size))
-      .map(r => (r.getDouble(0).toInt, r.getDouble(1).toInt, r.getInt(2))).toDF("customerID", "itemID", "rating")
-
-    train.withColumn("train", typedLit(1))
-      .union(test.withColumn("train", typedLit(0)))
-  }
-}
-
->>>>>>> 0622d3eb
+
 /**
   * Model fitted by ALS.
   *
