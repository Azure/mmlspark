// Copyright (C) Microsoft Corporation. All rights reserved.
// Licensed under the MIT License. See LICENSE in project root for information.

import sbt.{Def, _}
import Keys._
import sbt.util.Level

import sys.process.Process
import sbtassembly.AssemblyKeys._
import sbtassembly.AssemblyPlugin.autoImport.assembly
import sbtunidoc.ScalaUnidocPlugin.autoImport.ScalaUnidoc
import sbtunidoc.BaseUnidocPlugin.autoImport.unidoc
import org.scalastyle.sbt.ScalastylePlugin.autoImport.scalastyleConfig

object Extras {

  private def env(varName: String, default: String = "") =
    sys.env.getOrElse(varName,
                      if (default != null) default
                      else sys.error(s"Missing $$$varName environment variable"))

  // get the version from $MML_VERSION, or from `show-version`
  def mmlVer = sys.env.getOrElse("MML_VERSION",
                                 Process("../tools/runme/show-version").!!.trim)

  def defaultOrg = "com.microsoft.ml.spark"
  def scalaVer = env("SCALA_FULL_VERSION", null)
  def sparkVer = env("SPARK_VERSION", null)
  def cntkVer  = env("CNTK_VERSION", null)
  def commonLibs = Seq(
    "org.apache.spark"   %% "spark-core"   % sparkVer % "provided",
    "org.apache.spark"   %% "spark-mllib"  % sparkVer % "provided",
    "org.scalatest"      %% "scalatest"    % "3.0.0"  % "provided",
    // should include these things in the distributed jar
    "io.spray"           %% "spray-json"   % "1.3.2",
    "com.microsoft.cntk"  % "cntk"         % cntkVer,
    "org.openpnp"         % "opencv"       % "3.2.0-1",
    "com.jcraft"          % "jsch"         % "0.1.54",
    "com.jcraft"          % "jsch"         % "0.1.54",
    "org.apache.httpcomponents" % "httpclient"   % "4.5.6",
<<<<<<< HEAD
    "com.microsoft.ml.lightgbm" %  "lightgbmlib" % "2.2.200",
    "org.vowpalwabbit.spark" %  "vowpalwabbit" % "8.6.1" from "file:///home/vagrant/vowpal_wabbit/java/bare/target/vw-bare-jni-8.6.1-SNAPSHOT.jar"
=======
    "com.microsoft.ml.lightgbm" %  "lightgbmlib" % "2.2.300"
>>>>>>> c8e47cbd
    // needed for wasb access, but it collides with the version that comes with Spark,
    // so it gets installed manually for now (see "tools/config.sh")

    // "org.apache.hadoop"   % "hadoop-azure" % "2.7.3"
    )
  def overrideLibs = Seq(
    // spark wants 2.2.6, but we don't use its tests anyway
    "org.scalatest" %% "scalatest" % "3.0.0" % "provided"
    )

  def artifactsDir = file(env("BUILD_ARTIFACTS", "../BuildArtifacts"))
  def testsDir     = file(env("TEST_RESULTS", "../TestResults"))
  def mavenDir     = artifactsDir / "packages" / "m2"
  def docsDir      = artifactsDir / "docs" / "scala"
  val topDocHtml   = file(".") / "project" / "top-doc.html"

  def scalacOpts = Seq(
    "-encoding", "UTF-8",
    // Explain warnings, optimize
    "-deprecation", "-unchecked", "-feature", "-optimise",
    "-Xfatal-warnings", "-Xlint", // all warnings
    // -Y* are Scala options
    "-Yno-adapted-args", // "-Ywarn-adapted-args",
    "-Ywarn-dead-code",
    "-Ywarn-numeric-widen",
    "-Ywarn-value-discard",
    "-Yinline-warnings"
    // this leads to problems sometimes: "-Yinline-warnings"
  )

  // Some convenience commands
  val sectionPrefix =
    if (env("BUILDMODE") == "server") "##[section]SBT: " else "===>>> SBT: "
  def addCommands(st: State, cmds: String*): State =
    st.copy(remainingCommands =
              cmds.map(Exec(_, None, None)).toList ++ st.remainingCommands)
  def newCommands = Seq(
    Command.single("cd") { (st, arg) =>
      addCommands(st, s"project $arg") },
    Command.args("echo", "<str>") { (st, args) =>
      println(args.map(s => if (s == "<br>") "\n" else s).mkString(" ")); st },
    Command.single("show-section") { (st, arg) =>
      println("\n" + sectionPrefix + arg); st },
    Command.single("noisy-command") { (st, cmd) =>
      addCommands(st, s"show-section $cmd", cmd) },
    Command.single("on-all-subs") { (st, cmd) =>
      addCommands(st, SubProjects.all.map("noisy-command " + _ + "/" + cmd): _*) },
    Command.command("full-build") { st =>
      val steps = Seq(if (env("PUBLISH") == "all") "update" else null,
                      "run-scalastyle",
                      "compile",
                      if (testSpec == "none") null else "test:compile",
                      "package",
                      if (testSpec == "none") null else "on-all-subs test",
                      "codegen/run",
                      "publish",
                      "unidoc")
      addCommands(st, steps.filter(_ != null).map("noisy-command " + _): _*) },
    Command.command("run-scalastyle") { st =>
      Extras.addCommands(st, "run-scalastyle-on src", "run-scalastyle-on test")
    },
    Command.single("run-scalastyle-on") { (st, mode) =>
      val cmd = (if (mode == "src") "" else mode + ":") + "scalastyle"
      Extras.addCommands(st, s"noisy-command on-all-subs $cmd")
    }
  )

  // Utilities for sub-project sbt files
  def noJar = Seq(Keys.`package` := file(""))

  // Translate $TESTS to command-line arguments
  val testSpec = env("TESTS", "-extended")
  def testOpts =
    // Generate JUnit-style test result files
    Seq(testOptions in (ThisBuild, Test) +=
          Tests.Argument("-u", testsDir.toString())) ++
    (if (testSpec == "all" || testSpec == "none") Seq()
     else testSpec.split(",").map { spec =>
       testOptions in (ThisBuild, Test) +=
         Tests.Argument(if (spec.substring(0,1) == "+") "-n" else "-l",
                        "com.microsoft.ml.spark.test.tags." +
                          spec.substring(1)) })

  def defaultSettings: Seq[Def.Setting[_]] = Seq(
    // Common stuff: defaults for all subprojects
    scalaVersion in ThisBuild := scalaVer,
    organization in ThisBuild := defaultOrg,
    libraryDependencies in ThisBuild ++= commonLibs,
    dependencyOverrides in ThisBuild ++= overrideLibs,
    scalacOptions in ThisBuild ++= scalacOpts,
    scalacOptions in (Compile, doc) += "-groups",
    scalacOptions in (Compile, doc) ++= Seq("-doc-root-content", topDocHtml.getPath()),
    // Don't run tests in parallel, and fork subprocesses for them
    parallelExecution in (ThisBuild, Test) := false,
    fork in (ThisBuild, Test) := true,
    // Assembly options
    aggregate in assembly := false,
    aggregate in publish  := false,
    test in assembly := {},
    // Documentation settings
    autoAPIMappings in ThisBuild := true,
    target in (ScalaUnidoc, unidoc) := docsDir,
    // Ctrl+C kills a running job, not sbt
    cancelable in ThisBuild := true,
    // No verbose logs during update
    logLevel in (ThisBuild, update) := Level.Warn,
    // Fewer errors to display (the default is 100)
    maxErrors in ThisBuild := 20,
    // Show stack traces up to the first SBT stack frame
    traceLevel in ThisBuild := 0,
    scalastyleConfig in Test := new File("test-scalastyle-config.xml"),
      // Stamp the jar manifests with the build info
    packageOptions in (Compile, packageBin) +=
      Package.ManifestAttributes(
        "MMLBuildInfo" -> env("MML_BUILD_INFO", "(direct sbt build, no info collected)")),
    // For convenience, import the main package in a scala console
    initialCommands in (ThisBuild, console) := "import com.microsoft.ml.spark._",
    // Use the above commands
    commands in ThisBuild ++= newCommands
    ) ++ testOpts ++ Defaults.itSettings

  def rootSettings =
    defaultSettings ++
    noJar ++ // no toplevel jar
    // With this we get:
    //   mmlspark_2.11-$ver-assembly.jar{,.md5,.sha1}
    //   mmlspark_2.11-$ver.pom{,.md5,.sha1}
    //   mmlspark_2.11-$ver{,-javadoc,-sources}.jar{,.md5,.sha1}
    // the first are the combined jar, and the second are the needed pom files.
    // The third all look empty and discardable.  Without this, we get the same
    // structure, except it seems that it tries to write both the empty jar and
    // the combined jar onto the same mmlspark_2.11-$ver.jar{,.md5,.sha1} files,
    // spitting up a warning, and sometimes the result is the combined jar and
    // sometimes it's the empty (probably the above empty jar with the same no
    // "-assembly" name).  Later in the build we discard the junk files, and
    // leave only the combined one.
    Seq(artifact in (Compile, assembly) :=
          (artifact in (Compile, assembly)).value.withClassifier(Some("assembly"))) ++
    addArtifact(artifact in (Compile, assembly), assembly) ++
    Seq(
      // This creates a maven structure, which we upload to azure storage later
      publishTo := Some(Resolver.file("file", mavenDir)),
      // In case we need to add more stuff to the uber-jar, use this:
      // unmanagedResourceDirectories in Compile += artifactsDir / "more",
      publishArtifact in Test := false,
      publishMavenStyle := true,
      // Remove the "scala-library" dependency
      autoScalaLibrary := false,
      // Don't include things we depend on (we leave the dependency in the POM)
      assemblyOption in assembly :=
        (assemblyOption in assembly).value.copy(
          includeScala = false, includeDependency = false),
      pomPostProcess := { n: scala.xml.Node =>
        import scala.xml._, scala.xml.transform._
        new RuleTransformer(new RewriteRule {
          override def transform(n: Node) =
            // Filter out things that shouldn't be a dependency: things that
            // have "<scope>provided</scope>", or "<optional>true</optional>".
            // The latter is generated in meta.sbt for toplevel dependencies.
            if (n.label == "dependency" &&
                  (n.child.contains(<optional>true</optional>) ||
                     n.child.contains(<scope>provided</scope>)))
              Seq.empty
            else if (n.label == "repositories")
              // Deduplicate repo entries, since we get one for each subproject
              <repositories>{ n.child.distinct }</repositories>
            else
              Seq(n)
        }).transform(Seq(pomPostProcess.value.apply(n))).head
      },
      // Show the current project in the prompt
      shellPrompt in ThisBuild := (st => {
        val ex = Project.extract(st)
        val proj = ex.currentRef.project
        val root = ex.rootProject(ex.currentRef.build)
        s"${if (proj == root) "" else root+"/"}${proj}> "
      }),
      // Use the same history path for everything instead of per project files
      historyPath in ThisBuild := Some((target in LocalRootProject).value / ".history")
    )

  LibraryCheck() // invoke the library checker

}<|MERGE_RESOLUTION|>--- conflicted
+++ resolved
@@ -38,12 +38,8 @@
     "com.jcraft"          % "jsch"         % "0.1.54",
     "com.jcraft"          % "jsch"         % "0.1.54",
     "org.apache.httpcomponents" % "httpclient"   % "4.5.6",
-<<<<<<< HEAD
-    "com.microsoft.ml.lightgbm" %  "lightgbmlib" % "2.2.200",
+    "com.microsoft.ml.lightgbm" %  "lightgbmlib" % "2.2.301" from "file:///home/vagrant/LightGBM/lightgbmlib.jar",
     "org.vowpalwabbit.spark" %  "vowpalwabbit" % "8.6.1" from "file:///home/vagrant/vowpal_wabbit/java/bare/target/vw-bare-jni-8.6.1-SNAPSHOT.jar"
-=======
-    "com.microsoft.ml.lightgbm" %  "lightgbmlib" % "2.2.300"
->>>>>>> c8e47cbd
     // needed for wasb access, but it collides with the version that comes with Spark,
     // so it gets installed manually for now (see "tools/config.sh")
 
