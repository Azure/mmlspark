// Copyright (C) Microsoft Corporation. All rights reserved.
// Licensed under the MIT License. See LICENSE in project root for information.

package com.microsoft.ml.spark.vw

import com.microsoft.ml.spark.core.test.base.TestBase
import com.microsoft.ml.spark.core.test.fuzzing.{TestObject, TransformerFuzzing}
import org.apache.spark.ml.linalg.{SparseVector, Vector, Vectors}
import org.apache.spark.ml.util.MLReadable
import org.apache.spark.sql.functions._
import org.apache.spark.sql.types.{DataTypes, StructField, StructType}
import org.vowpalwabbit.spark.VowpalWabbitMurmur

import scala.reflect.runtime.universe.TypeTag

class VerifyVowpalWabbitFeaturizer extends TestBase with TransformerFuzzing[VowpalWabbitFeaturizer] {

  val defaultMask = (1 << 30) - 1

  case class Sample1(str: String, seq: Seq[String])

  case class Input[T](in: T)

  case class Input2[T, S](in1: T, in2: S)

  val namespaceFeatures = VowpalWabbitMurmur.hash("features", 0)

  test("Verify order preserving") {
    val featurizer1 = new VowpalWabbitFeaturizer()
      .setStringSplitInputCols(Array("in"))
      .setPreserveOrderNumBits(2)
      .setNumBits(18)
      .setPrefixStringsWithColumnName(false)
      .setOutputCol("features")
    val df1 = session.createDataFrame(Seq(Input[String]("marie markus fun")))

    val v1 = featurizer1.transform(df1).select(col("features")).collect.apply(0).getAs[SparseVector](0)

    assert(v1.numNonzeros == 3)

    val bitMask = (1 << 18) - 1

    // the order is the same as in the string above
    assert((bitMask & v1.indices(0)) == (bitMask &
      VowpalWabbitMurmur.hash("marie", namespaceFeatures)))
    assert((bitMask & v1.indices(1)) == (bitMask &
      VowpalWabbitMurmur.hash("markus", namespaceFeatures)))
    assert((bitMask & v1.indices(2)) == (bitMask &
      VowpalWabbitMurmur.hash("fun", namespaceFeatures)))
    assert(v1.values(0) == 1.0)
    assert(v1.values(1) == 1.0)
    assert(v1.values(2) == 1.0)
  }
<<<<<<< HEAD
  
=======

>>>>>>> 2c6216ce
  test("Verify VowpalWabbit Featurizer can be run with seq and string") {
    val featurizer1 = new VowpalWabbitFeaturizer()
      .setInputCols(Array("str", "seq"))
      .setOutputCol("features")
    val df1 = session.createDataFrame(Seq(Sample1("abc", Seq("foo", "bar"))))

    val v1 = featurizer1.transform(df1).select(col("features")).collect.apply(0).getAs[Vector](0)

    val featurizer2 = new VowpalWabbitFeaturizer()
      .setInputCols(Array("seq", "str"))
      .setOutputCol("features")
    val df2 = session.createDataFrame(Seq(Sample1("abc", Seq("foo", "bar"))))

    val v2 = featurizer2.transform(df2).select(col("features")).collect.apply(0).getAs[Vector](0)

    assert(v1.equals(v2))
  }

  private def testNumeric[T: TypeTag](v: T) = {
    val featurizer1 = new VowpalWabbitFeaturizer()
      .setInputCols(Array("in"))
      .setOutputCol("features")
    val df1 = session.createDataFrame(Seq(Input[T](v)))

    val v1 = featurizer1.transform(df1).select(col("features")).collect.apply(0).getAs[SparseVector](0)

    assert(v1.numNonzeros == 1)
    assert(v1.indices(0) == VowpalWabbitMurmur.hash("in", namespaceFeatures))
    assert(v1.values(0) == v)
  }

  test("Verify VowpalWabbit Featurizer can be run with numeric") {
    testNumeric[Int](5)
    testNumeric[Short](5)
    testNumeric[Byte](5)
    testNumeric[Long](5)
    testNumeric[Double](5.2)
    testNumeric[Float](5.2f)
  }

  test("Verify VowpalWabbit Featurizer can be run with string") {
    val featurizer1 = new VowpalWabbitFeaturizer()
      .setInputCols(Array("in"))
      .setOutputCol("features")
    val df1 = session.createDataFrame(Seq(Input[String]("markus")))

    val v1 = featurizer1.transform(df1).select(col("features")).collect.apply(0).getAs[SparseVector](0)

    assert(v1.numNonzeros == 1)
    assert(v1.indices(0) == VowpalWabbitMurmur.hash("inmarkus", namespaceFeatures))
    assert(v1.values(0) == 1.0)
  }

  test("Verify VowpalWabbit Featurizer can be run with ArrayString") {
    val featurizer1 = new VowpalWabbitFeaturizer()
      .setInputCols(Array("in"))
      .setOutputCol("features")
    val df1 = session.createDataFrame(Seq(Input[Array[String]](Array("markus", "marie"))))

    val v1 = featurizer1.transform(df1).select(col("features")).collect.apply(0).getAs[SparseVector](0)

    assert(v1.numNonzeros == 2)

    assert(v1.indices(0) == (defaultMask &
      VowpalWabbitMurmur.hash("inmarkus", namespaceFeatures)))
    assert(v1.indices(1) == (defaultMask &
      VowpalWabbitMurmur.hash("inmarie", namespaceFeatures)))
    assert(v1.values(0) == 1.0)
    assert(v1.values(1) == 1.0)
  }

  private def testMap[T: TypeTag](v1: T, v2: T) = {
    val featurizer1 = new VowpalWabbitFeaturizer()
      .setInputCols(Array("in"))
      .setOutputCol("features")

    val df1 = session.createDataFrame(Seq(Input[Map[String, T]](Map[String, T]("k1" -> v1, "k2" -> v2))))

    val vec = featurizer1.transform(df1).select(col("features")).collect.apply(0).getAs[SparseVector](0)

    assert(vec.numNonzeros == 2)

    // note: order depends on the hashes
    assert(vec.indices(0) == (defaultMask &
      VowpalWabbitMurmur.hash("ink1", namespaceFeatures)))
    assert(vec.indices(1) == (defaultMask &
      VowpalWabbitMurmur.hash("ink2", namespaceFeatures)))
    assert(vec.values(0) == v1)
    assert(vec.values(1) == v2)
  }

  test("Verify VowpalWabbit Featurizer can be run with MapStringDouble") {
    testMap[Int](5, 4)
    testMap[Short](5, 4)
    testMap[Byte](5, 4)
    testMap[Long](5, 4)
    testMap[Double](5.2, 3.1)
    testMap[Float](5.2f, 3.1f)
  }

  test("Verify VowpalWabbit Featurizer can be run with StringSplitString") {
    val featurizer1 = new VowpalWabbitFeaturizer()
      .setStringSplitInputCols(Array("in"))
      .setOutputCol("features")
    val df1 = session.createDataFrame(Seq(Input[String]("markus  marie")))

    val v1 = featurizer1.transform(df1).select(col("features")).collect.apply(0).getAs[SparseVector](0)

    assert(v1.numNonzeros == 2)
    assert(v1.indices(0) == (defaultMask &
      VowpalWabbitMurmur.hash("inmarkus", namespaceFeatures)))
    assert(v1.indices(1) == (defaultMask &
      VowpalWabbitMurmur.hash("inmarie", namespaceFeatures)))
    assert(v1.values(0) == 1.0)
    assert(v1.values(1) == 1.0)
  }

  test("Verify VowpalWabbit Featurizer can generate duplicates") {
    val featurizer1 = new VowpalWabbitFeaturizer()
      .setStringSplitInputCols(Array("in"))
      .setOutputCol("features")
    val df1 = session.createDataFrame(Seq(Input[String]("markus markus markus")))

    val v1 = featurizer1.transform(df1).select(col("features")).collect.apply(0).getAs[SparseVector](0)

    assert(v1.numNonzeros == 1)
    assert(v1.indices(0) == (defaultMask &
      VowpalWabbitMurmur.hash("inmarkus", namespaceFeatures)))
    assert(v1.values(0) == 3.0)
  }

  test("Verify VowpalWabbit Featurizer can generate duplicates and remove") {
    val featurizer1 = new VowpalWabbitFeaturizer()
      .setSumCollisions(false)
      .setStringSplitInputCols(Array("in"))
      .setOutputCol("features")
    val df1 = session.createDataFrame(Seq(Input[String]("markus markus")))

    val v1 = featurizer1.transform(df1).select(col("features")).collect.apply(0).getAs[SparseVector](0)

    assert(v1.numNonzeros == 1)
    assert(v1.indices(0) == (defaultMask &
      VowpalWabbitMurmur.hash("inmarkus", namespaceFeatures)))
    assert(v1.values(0) == 1.0)
  }

  test("Verify VowpalWabbit Featurizer output VectorUDT schema type") {
    val newSchema = new VowpalWabbitFeaturizer()
      .setInputCols(Array("data"))
      .setOutputCol("features")
      .transformSchema(new StructType(Array(StructField("data", DataTypes.DoubleType, true))))

    assert(newSchema.fields(1).name == "features")
    assert(newSchema.fields(1).dataType.typeName == "vector")
  }

  private def verifyArrays[T](actual: Array[T], expected: Array[T])(implicit ord: Ordering[T]) = {
    assert(actual.length == expected.length)

    (actual.sorted zip expected.sorted).forall { case (x, y) => x == y }
  }

  test("Verify VowpalWabbit Featurizer can combine vectors") {
    val df1 = session.createDataFrame(Seq(Input2[Vector, Vector](
      Vectors.dense(1.0, 2.0, 3.0),
      Vectors.sparse(8, Array(1, 4), Array(5.0, 8.0))
    )))

    val featurizer = new VowpalWabbitFeaturizer()
      .setInputCols(Array("in1", "in2"))
      .setOutputCol("features")
      .setNumBits(18)

    val dfOut = featurizer.transform(df1)

    val output = dfOut.head.getAs[SparseVector]("features")

    assert(output.size == 262144)
    assert(output.numNonzeros == 4)

    verifyArrays(output.values, Array(1.0, 7.0, 3.0, 8.0))
  }

  test("Verify VowpalWabbit Featurizer can combine vectors and remask") {
    val df1 = session.createDataFrame(Seq(Input2[Vector, Vector](
      Vectors.dense(1.0, 2.0, 3.0),
      Vectors.sparse(8, Array(1, 4), Array(5.0, 8.0))
    )))

    val featurizer = new VowpalWabbitFeaturizer()
      .setInputCols(Array("in1", "in2"))
      .setOutputCol("features")
      .setNumBits(2)

    val dfOut = featurizer.transform(df1)

    val output = dfOut.head.getAs[SparseVector]("features")

    assert(output.size == 4)
    assert(output.numNonzeros == 3)

    verifyArrays(output.values, Array(9.0, 7.0, 3.0))
  }

  test("Check tamil encoding") {
    //noinspection ScalaStyle
    val df = session.createDataFrame(Seq(
      ("ஜெய்-அஞ்சலி காதல் பற்றி ராய் லட்சுமி!", "output")))
      .toDF("a", "normalized")

    val featurizer = new VowpalWabbitFeaturizer()
      .setStringSplitInputCols(Array("a"))
      .setOutputCol("features")

    val result = featurizer.transform(df)
    val vec = result.head().getAs[SparseVector](2)

    assert(vec.numNonzeros == 6)
    verifyArrays(vec.indices, Array(260933379, 376953061, 482756394, 597851995, 781002072, 950998778))
  }

  def testObjects(): Seq[TestObject[VowpalWabbitFeaturizer]] = List(new TestObject(
    new VowpalWabbitFeaturizer().setInputCols(Array("words")).setOutputCol("out"), makeBasicDF()))

  override def reader: MLReadable[_] = VowpalWabbitFeaturizer
}<|MERGE_RESOLUTION|>--- conflicted
+++ resolved
@@ -51,11 +51,7 @@
     assert(v1.values(1) == 1.0)
     assert(v1.values(2) == 1.0)
   }
-<<<<<<< HEAD
-  
-=======
-
->>>>>>> 2c6216ce
+
   test("Verify VowpalWabbit Featurizer can be run with seq and string") {
     val featurizer1 = new VowpalWabbitFeaturizer()
       .setInputCols(Array("str", "seq"))
