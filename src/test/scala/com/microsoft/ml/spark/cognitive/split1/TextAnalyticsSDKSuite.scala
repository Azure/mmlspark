--- conflicted
+++ resolved
@@ -1,108 +1,98 @@
-package com.microsoft.ml.spark.cognitive.split1
-
-import com.azure.ai.textanalytics.models.TextAnalyticsRequestOptions
-<<<<<<< HEAD
-import com.microsoft.ml.spark.cognitive.{CognitiveServicesBase, _}
-import com.microsoft.ml.spark.core.test.base.TestBase
-import com.microsoft.ml.spark.stages.FixedMiniBatchTransformer
-import org.apache.spark.ml.param.DataFrameEquality
-import org.apache.spark.sql.{DataFrame, Row}
-
-class KeyPhraseExtractionSuiteV4 extends TestBase with DataFrameEquality with TextKey {
-
-=======
-import com.microsoft.ml.spark.Secrets
-import com.microsoft.ml.spark.cognitive._
-import com.microsoft.ml.spark.core.test.base.TestBase
-import com.microsoft.ml.spark.core.test.fuzzing.TransformerFuzzing
-import org.apache.spark.ml.param.DataFrameEquality
-import org.apache.spark.sql.{DataFrame, Row}
-import org.apache.spark.sql.functions.col
-
-class DetectedLanguageSuitev4 extends TestBase with DataFrameEquality with TextKey {
->>>>>>> bc05902d
-  import spark.implicits._
-  lazy val df: DataFrame = Seq(
-    "Hello World",
-    "Bonjour tout le monde",
-    "La carretera estaba atascada. Había mucho tráfico el día de ayer.",
-    "世界您好",
-    ":) :( :D",
-  ).toDF("text2")
-
-  val options: Option[TextAnalyticsRequestOptions] = Some(new TextAnalyticsRequestOptions()
-    .setIncludeStatistics(true))
-
-  lazy val detector: TextAnalyticsLanguageDetection = new TextAnalyticsLanguageDetection(options)
-    .setSubscriptionKey(textKey)
-<<<<<<< HEAD
-
-    .setEndpoint("https://eastus.api.cognitive.microsoft.com/")
-
-=======
-    .setEndpoint("endpoint")
->>>>>>> bc05902d
-    .setInputCol("text2")
-
-  test("Language Detection - Basic Usage") {
-    val replies = detector.transform(df)
-      .select("name", "iso6391Name")
-      .collect()
-
-    assert(replies(0).getString(0) == "English" && replies(2).getString(0) == "Spanish" )
-    assert(replies(3).getString(0) == "Chinese_Traditional")
-    assert(replies(0).getString(1) == "en" && replies(2).getString(1) == "es")
-
-  }
-<<<<<<< HEAD
-
-  lazy val df2: DataFrame = Seq(
-    "Hello world. This is some input text that I love.",
-    "Glaciers are huge rivers of ice that ooze their way over land, powered by gravity and their own sheer weight.",
-    "Hello"
-  ).toDF("text2")
-
-  lazy val extractor: TextAnalyticsKeyphraseExtraction = new TextAnalyticsKeyphraseExtraction(options)
-    .setSubscriptionKey(textKey)
-    .setEndpoint("endpoint")
-    .setInputCol("text2")
-
-  test("KPE - Basic Usage") {
-    val replies = extractor.transform(df2)
-      .select("keyPhrases")
-      .collect()
-    assert(replies(0).getSeq[String](0).toSet === Set("Hello world", "input text"))
-    assert(replies(1).getSeq[String](0).toSet === Set("land", "sheer weight",
-      "gravity", "way", "Glaciers", "ice", "huge rivers"))
-  }
-=======
-}
-
-class TextSentimentSuiteV4 extends TestBase with DataFrameEquality with TextKey {
-  import spark.implicits._
-
-  lazy val df: DataFrame = Seq(
-    "Hello world. This is some input text that I love.",
-    "I am sad",
-    "I am feeling okay"
-  ).toDF( "text")
-
-  val options: Option[TextAnalyticsRequestOptions] = Some(new TextAnalyticsRequestOptions()
-    .setIncludeStatistics(true))
-
-  lazy val detector: TextSentimentV4 = new TextSentimentV4(options)
-    .setSubscriptionKey(textKey)
-    .setEndpoint("endpoint")
-    .setInputCol("text")
-
-  test("Sentiment Analysis - Basic Usage") {
-    val replies = detector.transform(df)
-      .select("sentiment", "confidenceScores", "sentences", "warnings")
-      .collect()
-    assert(replies(0).getString(0) == "positive" && replies(1).getString(0) == "negative"
-      && replies(2).getString(0) == "neutral")
-  }
-
-
->>>>>>> bc05902d
-}
+package com.microsoft.ml.spark.cognitive.split1
+
+import com.azure.ai.textanalytics.models.TextAnalyticsRequestOptions
+import com.microsoft.ml.spark.Secrets
+import com.microsoft.ml.spark.cognitive._
+import com.microsoft.ml.spark.core.test.base.TestBase
+import com.microsoft.ml.spark.core.test.fuzzing.TransformerFuzzing
+import org.apache.spark.ml.param.DataFrameEquality
+import org.apache.spark.sql.{DataFrame, Row}
+import org.apache.spark.sql.functions.col
+import com.microsoft.ml.spark.stages.FixedMiniBatchTransformer
+
+
+
+class DetectedLanguageSuitev4 extends TestBase with DataFrameEquality with TextKey {
+  import spark.implicits._
+  lazy val df: DataFrame = Seq(
+    "Hello World",
+    "Bonjour tout le monde",
+    "La carretera estaba atascada. Había mucho tráfico el día de ayer.",
+    "世界您好",
+    ":) :( :D",
+  ).toDF("text2")
+
+  val options: Option[TextAnalyticsRequestOptions] = Some(new TextAnalyticsRequestOptions()
+    .setIncludeStatistics(true))
+
+  lazy val detector: TextAnalyticsLanguageDetection = new TextAnalyticsLanguageDetection(options)
+    .setSubscriptionKey(textKey)
+    .setEndpoint("https://eastus.api.cognitive.microsoft.com/")
+    .setInputCol("text2")
+
+  test("Language Detection - Basic Usage") {
+    val replies = detector.transform(df)
+      .select("name", "iso6391Name")
+      .collect()
+
+    assert(replies(0).getString(0) == "English" && replies(2).getString(0) == "Spanish" )
+    assert(replies(3).getString(0) == "Chinese_Traditional")
+    assert(replies(0).getString(1) == "en" && replies(2).getString(1) == "es")
+
+  }
+}
+
+class TextSentimentSuiteV4 extends TestBase with DataFrameEquality with TextKey {
+
+  import spark.implicits._
+
+  val options: Option[TextAnalyticsRequestOptions] = Some(new TextAnalyticsRequestOptions()
+    .setIncludeStatistics(true))
+
+  lazy val df: DataFrame = Seq(
+    "Hello world. This is some input text that I love.",
+    "I am sad",
+    "I am feeling okay"
+  ).toDF("text")
+
+  lazy val detector: TextSentimentV4 = new TextSentimentV4(options)
+    .setSubscriptionKey(textKey)
+    .setEndpoint("https://eastus.api.cognitive.microsoft.com/")
+    .setInputCol("text")
+
+  test("Sentiment Analysis - Basic Usage") {
+    val replies = detector.transform(df)
+      .select("sentiment", "confidenceScores", "sentences", "warnings")
+      .collect()
+    assert(replies(0).getString(0) == "positive" && replies(1).getString(0) == "negative"
+      && replies(2).getString(0) == "neutral")
+  }
+}
+
+  class KeyPhraseExtractionSuiteV4 extends TestBase with DataFrameEquality with TextKey {
+    import spark.implicits._
+
+    lazy val df2: DataFrame = Seq(
+      "Hello world. This is some input text that I love.",
+      "Glaciers are huge rivers of ice that ooze their way over land, powered by gravity and their own sheer weight.",
+      "Hello"
+    ).toDF("text2")
+
+    val options: Option[TextAnalyticsRequestOptions] = Some(new TextAnalyticsRequestOptions()
+      .setIncludeStatistics(true))
+
+    lazy val extractor: TextAnalyticsKeyphraseExtraction = new TextAnalyticsKeyphraseExtraction(options)
+      .setSubscriptionKey(textKey)
+      .setEndpoint("https://eastus.api.cognitive.microsoft.com/")
+      .setInputCol("text2")
+
+    test("KPE - Basic Usage") {
+      val replies = extractor.transform(df2)
+        .select("keyPhrases")
+        .collect()
+      assert(replies(0).getSeq[String](0).toSet === Set("Hello world", "input text"))
+      assert(replies(1).getSeq[String](0).toSet === Set("land", "sheer weight",
+        "gravity", "way", "Glaciers", "ice", "huge rivers"))
+    }
+  }
+