// Copyright (C) Microsoft Corporation. All rights reserved.
// Licensed under the MIT License. See LICENSE in project root for information.

package com.microsoft.ml.spark

import java.io._
import java.net.{InetAddress, ServerSocket, Socket}
import java.util.concurrent.Executors

import com.microsoft.ml.lightgbm._
import com.microsoft.ml.spark.schema.SparkSchema
import org.apache.http.conn.util.InetAddressUtils
import org.apache.spark.{BlockManagerUtils, ClusterUtil, SparkEnv, TaskContext}
import org.apache.spark.ml.PipelineModel
import org.apache.spark.ml.attribute._
import org.apache.spark.ml.linalg.SparseVector
import org.apache.spark.sql.{DataFrame, Dataset, Row}
import org.slf4j.Logger

import scala.collection.immutable.HashSet
import scala.collection.mutable.ListBuffer
import scala.concurrent.duration.{Duration, SECONDS}
import scala.concurrent.{ExecutionContext, Future}

/** Helper utilities for LightGBM learners */
object LightGBMUtils {
  def validate(result: Int, component: String): Unit = {
    if (result == -1) {
      throw new Exception(component + " call failed in LightGBM with error: "
                            + lightgbmlib.LGBM_GetLastError())
    }
  }

  /** Loads the native shared object binaries lib_lightgbm.so and lib_lightgbm_swig.so
    */
  def initializeNativeLibrary(): Unit = {
    val osPrefix = NativeLoader.getOSPrefix()
    new NativeLoader("/com/microsoft/ml/lightgbm").loadLibraryByName(osPrefix + "_lightgbm")
    new NativeLoader("/com/microsoft/ml/lightgbm").loadLibraryByName(osPrefix + "_lightgbm_swig")
  }

  def featurizeData(dataset: Dataset[_], labelColumn: String, featuresColumn: String,
                    weightColumn: Option[String] = None, groupColumn: Option[String] = None): PipelineModel = {
    // Create pipeline model to featurize the dataset
    val oneHotEncodeCategoricals = true
    val featuresToHashTo = FeaturizeUtilities.numFeaturesTreeOrNNBased
    val featureColumns = dataset.columns.filter(col => col != labelColumn &&
      weightColumn.forall(_ != col) && groupColumn.forall(_ != col)).toSeq
    val featurizer = new Featurize()
      .setFeatureColumns(Map(featuresColumn -> featureColumns))
      .setOneHotEncodeCategoricals(oneHotEncodeCategoricals)
      .setNumberOfFeatures(featuresToHashTo)
    featurizer.fit(dataset)
  }

  def getBoosterPtrFromModelString(lgbModelString: String): SWIGTYPE_p_void = {
    val boosterOutPtr = lightgbmlib.voidpp_handle()
    val numItersOut = lightgbmlib.new_intp()
    LightGBMUtils.validate(
      lightgbmlib.LGBM_BoosterLoadModelFromString(lgbModelString, numItersOut, boosterOutPtr),
      "Booster LoadFromString")
    lightgbmlib.voidpp_value(boosterOutPtr)
  }

  def getCategoricalIndexes(df: DataFrame,
                            featuresCol: String,
                            categoricalColumnIndexes: Array[Int],
                            categoricalColumnSlotNames: Array[String]): Array[Int]  = {
    val categoricalSlotNamesSet = HashSet(categoricalColumnSlotNames: _*)
    val featuresSchema = df.schema(featuresCol)
    val metadata = AttributeGroup.fromStructField(featuresSchema)
    val categoricalIndexes =
      if (metadata.attributes.isEmpty) Array[Int]()
      else {
        metadata.attributes.get.zipWithIndex.flatMap {
          case (null, _) => Iterator()
          case (attr, idx) =>
            if (attr.name.isDefined && categoricalSlotNamesSet.contains(attr.name.get)) {
              Iterator(idx)
            } else {
              attr match {
                case _: NumericAttribute | UnresolvedAttribute => Iterator()
                case binAttr: BinaryAttribute => Iterator(idx)
                case nomAttr: NominalAttribute => Iterator(idx)
              }
            }
        }
      }
    categoricalColumnIndexes.union(categoricalIndexes).distinct
  }

  /**
    * Opens a socket communications channel on the driver, starts a thread that
    * waits for the host:port from the executors, and then sends back the
    * information to the executors.
    * @param numWorkers The total number of training workers to wait for.
    * @return The address and port of the driver socket.
    */
  def createDriverNodesThread(numWorkers: Int, df: DataFrame,
                              log: Logger, timeout: Double): (String, Int, Future[Unit]) = {
    // Start a thread and open port to listen on
    implicit val context = ExecutionContext.fromExecutor(Executors.newSingleThreadExecutor())
    val driverServerSocket = new ServerSocket(0)
    // Set timeout on socket
    val duration = Duration(timeout, SECONDS)
    if (duration.isFinite()) {
      driverServerSocket.setSoTimeout(duration.toMillis.toInt)
    }
    val f = Future {
      var emptyWorkerCounter = 0
      val hostAndPorts = ListBuffer[(Socket, String)]()
      log.info(s"driver expecting $numWorkers connections...")
      while (hostAndPorts.size + emptyWorkerCounter < numWorkers) {
        log.info("driver accepting a new connection...")
        val driverSocket = driverServerSocket.accept()
        val reader = new BufferedReader(new InputStreamReader(driverSocket.getInputStream))
        val comm = reader.readLine()
        if (comm == LightGBMConstants.ignoreStatus) {
          log.info("driver received ignore status from worker")
          emptyWorkerCounter += 1
        } else {
          log.info(s"driver received socket from worker: $comm")
          val socketAndComm = (driverSocket, comm)
          hostAndPorts += socketAndComm
        }
      }
      // Concatenate with commas, eg: host1:port1,host2:port2, ... etc
      val allConnections = hostAndPorts.map(_._2).mkString(",")
      log.info(s"driver writing back to all connections: $allConnections")
      // Send data back to all threads on executors
      hostAndPorts.foreach(hostAndPort => {
        val writer = new BufferedWriter(new OutputStreamWriter(hostAndPort._1.getOutputStream))
        writer.write(allConnections + "\n")
        writer.flush()
      })
      log.info("driver closing all sockets and server socket")
      hostAndPorts.foreach(_._1.close())
      driverServerSocket.close()
    }
    val host = ClusterUtil.getDriverHost(df)
    val port = driverServerSocket.getLocalPort
    log.info(s"driver waiting for connections on host: ${host} and port: $port")
    (host, port, f)
  }

  /** Returns an integer ID for the current node.
    * @return In cluster, returns the executor id.  In local case, returns the worker id.
    */
  def getId(): Int = {
    val executorId = SparkEnv.get.executorId
    val ctx = TaskContext.get
    val partId = ctx.partitionId
    // If driver, this is only in test scenario, make each partition a separate worker
    val id = if (executorId == "driver") partId else executorId
    val idAsInt = id.toString.toInt
    idAsInt
  }

  /** Converts a host,id pair to the lightGBM host:port format.
    * @param hostAndId The host,id.
    * @param defaultListenPort The default listen port.
    * @return The string lightGBM representation of host:port.
    */
  def toAddr(hostAndId: (String, Int), defaultListenPort: Int): String =
    hostAndId._1 + ":" + (defaultListenPort + hostAndId._2)

  /** Returns the executor node ips and ports.
    * @param data The input dataframe.
    * @param defaultListenPort The default listen port.
    * @param numCoresPerExec The number of cores per executor.
    * @return List of nodes as comma separated string and count.
    */
  def getNodes(data: DataFrame, defaultListenPort: Int, numCoresPerExec: Int): Array[(Int, String)] = {
    val nodes = ClusterUtil.getExecutors(data, numCoresPerExec)
    val getSubsetExecutors = data.rdd.getNumPartitions < nodes.length * numCoresPerExec
    if (nodes.isEmpty) {
      // Running in local[*]
      getNodesFromPartitionsLocal(data, defaultListenPort)
    } else if (getSubsetExecutors) {
      // Special case when num partitions < num executors * numCoresPerExec
      getNodesFromPartitions(data, defaultListenPort, nodes.toMap)
    } else {
      // Running on cluster, include all workers with driver excluded
      nodes
    }
  }

  /** Returns the nodes from mapPartitions.
    * Only run in case when num partitions < num executors.
    * @param processedData The input data.
    * @param defaultListenPort The default listening port.
    * @param executorToHost Map from executor id to host name.
    * @return The list of nodes in host:port format.
    */
  def getNodesFromPartitions(processedData: DataFrame, defaultListenPort: Int,
                             executorToHost: Map[Int, String]): Array[(Int, String)] = {
    import processedData.sparkSession.implicits._
    val nodes =
      processedData.mapPartitions((_: Iterator[Row]) => {
        val id = getId()
        Array((id, executorToHost(id))).toIterator
      }).collect()
    nodes
  }

  /** Returns the nodes from mapPartitions.
    * Only run in local[*] case.
    * @param processedData The input data.
    * @param defaultListenPort The default listening port.
    * @return The list of nodes in host:port format.
    */
  def getNodesFromPartitionsLocal(processedData: DataFrame,
                                  defaultListenPort: Int): Array[(Int, String)] = {
    import processedData.sparkSession.implicits._
    val blockManager = BlockManagerUtils.getBlockManager(processedData)
    val host = blockManager.master.getMemoryStatus.flatMap({ case (blockManagerId, _) =>
      Some(ClusterUtil.getHostToIP(blockManagerId.host))
    }).head
    val nodes =
      processedData.mapPartitions((_: Iterator[Row]) => {
        // The logic below is to get it to run in local[*] spark context
        val id = getId()
        Array((id, host)).toIterator
      }).collect()
    nodes
  }

  def intToPtr(value: Int): SWIGTYPE_p_int64_t = {
    val longPtr = lightgbmlib.new_longp()
    lightgbmlib.longp_assign(longPtr, value)
    lightgbmlib.long_to_int64_t_ptr(longPtr)
  }

  def generateDenseDataset(numRows: Int, rowsAsDoubleArray: Array[Array[Double]],
<<<<<<< HEAD
                                    referenceDataset: Option[SWIGTYPE_p_void]): SWIGTYPE_p_void = {
=======
                           referenceDataset: Option[LightGBMDataset],
                           featureNamesOpt: Option[Array[String]]): LightGBMDataset = {
>>>>>>> 45c91f98
    val numRowsIntPtr = lightgbmlib.new_intp()
    lightgbmlib.intp_assign(numRowsIntPtr, numRows)
    val numRows_int32_tPtr = lightgbmlib.int_to_int32_t_ptr(numRowsIntPtr)
    val numCols = rowsAsDoubleArray.head.length
    val isRowMajor = 1
    val numColsIntPtr = lightgbmlib.new_intp()
    lightgbmlib.intp_assign(numColsIntPtr, numCols)
    val numCols_int32_tPtr = lightgbmlib.int_to_int32_t_ptr(numColsIntPtr)
    val datasetOutPtr = lightgbmlib.voidpp_handle()
    val datasetParams = "max_bin=255 is_pre_partition=True"
    val data64bitType = lightgbmlibConstants.C_API_DTYPE_FLOAT64
    var data: SWIGTYPE_p_double = null
    try {
      data = lightgbmlib.LGBM_CreateRowMatrixFromArrayOfArray(rowsAsDoubleArray.asInstanceOf[Array[Object]])
      LightGBMUtils.validate(lightgbmlib.LGBM_DatasetCreateFromMat(
<<<<<<< HEAD
        lightgbmlib.double_to_voidp_ptr(data),
        data64bitType,
        numRows_int32_tPtr, numCols_int32_tPtr,
        isRowMajor, datasetParams, referenceDataset.orNull, datasetOutPtr),
        "Dataset create")
=======
                               data.get._1, data64bitType,
                               numRows_int32_tPtr, numCols_int32_tPtr,
                               isRowMajor, datasetParams, referenceDataset.map(_.dataset).orNull, datasetOutPtr),
                             "Dataset create")
>>>>>>> 45c91f98
    } finally {
      lightgbmlib.LGBM_DeleteRowMatrix(data)
    }
    val dataset = new LightGBMDataset(lightgbmlib.voidpp_value(datasetOutPtr))
    dataset.setFeatureNames(featureNamesOpt, numCols)
    dataset
  }

  /** Generates a sparse dataset in CSR format.
    * @param sparseRows The rows of sparse vector.
    * @return
    */
  def generateSparseDataset(sparseRows: Array[SparseVector],
                            referenceDataset: Option[LightGBMDataset],
                            featureNamesOpt: Option[Array[String]]): LightGBMDataset = {
    val numCols = sparseRows(0).size

    val datasetOutPtr = lightgbmlib.voidpp_handle()
    val datasetParams = "max_bin=255 is_pre_partition=True"

    // Generate the dataset for features
    LightGBMUtils.validate(lightgbmlib.LGBM_DatasetCreateFromCSRSpark(
                             sparseRows.asInstanceOf[Array[Object]],
                             sparseRows.length,
                             intToPtr(numCols), datasetParams, referenceDataset.map(_.dataset).orNull,
                             datasetOutPtr),
                           "Dataset create")
    val dataset = new LightGBMDataset(lightgbmlib.voidpp_value(datasetOutPtr))
    dataset.setFeatureNames(featureNamesOpt, numCols)
    dataset
  }
}<|MERGE_RESOLUTION|>--- conflicted
+++ resolved
@@ -232,12 +232,8 @@
   }
 
   def generateDenseDataset(numRows: Int, rowsAsDoubleArray: Array[Array[Double]],
-<<<<<<< HEAD
-                                    referenceDataset: Option[SWIGTYPE_p_void]): SWIGTYPE_p_void = {
-=======
                            referenceDataset: Option[LightGBMDataset],
                            featureNamesOpt: Option[Array[String]]): LightGBMDataset = {
->>>>>>> 45c91f98
     val numRowsIntPtr = lightgbmlib.new_intp()
     lightgbmlib.intp_assign(numRowsIntPtr, numRows)
     val numRows_int32_tPtr = lightgbmlib.int_to_int32_t_ptr(numRowsIntPtr)
@@ -253,18 +249,10 @@
     try {
       data = lightgbmlib.LGBM_CreateRowMatrixFromArrayOfArray(rowsAsDoubleArray.asInstanceOf[Array[Object]])
       LightGBMUtils.validate(lightgbmlib.LGBM_DatasetCreateFromMat(
-<<<<<<< HEAD
-        lightgbmlib.double_to_voidp_ptr(data),
-        data64bitType,
-        numRows_int32_tPtr, numCols_int32_tPtr,
-        isRowMajor, datasetParams, referenceDataset.orNull, datasetOutPtr),
-        "Dataset create")
-=======
                                data.get._1, data64bitType,
                                numRows_int32_tPtr, numCols_int32_tPtr,
                                isRowMajor, datasetParams, referenceDataset.map(_.dataset).orNull, datasetOutPtr),
                              "Dataset create")
->>>>>>> 45c91f98
     } finally {
       lightgbmlib.LGBM_DeleteRowMatrix(data)
     }
