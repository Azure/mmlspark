// Copyright (C) Microsoft Corporation. All rights reserved.
// Licensed under the MIT License. See LICENSE in project root for information.

package com.microsoft.ml.spark.lightgbm

import com.microsoft.ml.lightgbm._
import com.microsoft.ml.spark.lightgbm.LightGBMUtils.getBoosterPtrFromModelString
import org.apache.spark.ml.linalg.{DenseVector, SparseVector, Vector}
import org.apache.spark.sql.{SaveMode, SparkSession}

//scalastyle:off
protected abstract class NativePtrHandler[T](val ptr: T) {
  protected def freeNativePtr(): Unit
  override def finalize(): Unit = {
    if (ptr != null) {
      freeNativePtr()
    }
  }
}

protected class DoubleNativePtrHandler(ptr: SWIGTYPE_p_double) extends NativePtrHandler[SWIGTYPE_p_double](ptr) {
  override protected def freeNativePtr(): Unit = {
    lightgbmlib.delete_doubleArray(ptr)
  }
}

protected class LongLongNativePtrHandler(ptr: SWIGTYPE_p_long_long) extends NativePtrHandler[SWIGTYPE_p_long_long](ptr) {
  override protected def freeNativePtr(): Unit = {
    lightgbmlib.delete_int64_tp(ptr)
  }
}

/** Wraps the boosterPtr and guarantees that Native library is initialized
 * everytime it is needed
 * @param model The string serialized representation of the learner
 */
protected class BoosterHandler(model: String) {
  LightGBMUtils.initializeNativeLibrary()

  var boosterPtr: SWIGTYPE_p_void = {
    getBoosterPtrFromModelString(model)
  }

  val scoredDataOutPtr: ThreadLocal[DoubleNativePtrHandler] = {
    new ThreadLocal[DoubleNativePtrHandler] {
      override def initialValue(): DoubleNativePtrHandler = {
        new DoubleNativePtrHandler(lightgbmlib.new_doubleArray(numClasses))
      }
    }
  }

  val scoredDataLengthLongPtr: ThreadLocal[LongLongNativePtrHandler] = {
    new ThreadLocal[LongLongNativePtrHandler] {
      override def initialValue(): LongLongNativePtrHandler = {
        val dataLongLengthPtr = lightgbmlib.new_int64_tp()
        lightgbmlib.int64_tp_assign(dataLongLengthPtr, 1)
        new LongLongNativePtrHandler(dataLongLengthPtr)
      }
    }
  }

  val leafIndexDataOutPtr: ThreadLocal[DoubleNativePtrHandler] = {
    new ThreadLocal[DoubleNativePtrHandler] {
      override def initialValue(): DoubleNativePtrHandler = {
        new DoubleNativePtrHandler(lightgbmlib.new_doubleArray(numTotalModel))
      }
    }
  }

  val leafIndexDataLengthLongPtr: ThreadLocal[LongLongNativePtrHandler] = {
    new ThreadLocal[LongLongNativePtrHandler] {
      override def initialValue(): LongLongNativePtrHandler = {
        val dataLongLengthPtr = lightgbmlib.new_int64_tp()
        lightgbmlib.int64_tp_assign(dataLongLengthPtr, numTotalModel)
        new LongLongNativePtrHandler(dataLongLengthPtr)
      }
    }
  }

<<<<<<< HEAD
  var leafIndexDataOutPtr: SWIGTYPE_p_double = {
    lightgbmlib.new_doubleArray(numTotalModel)
=======
  val featureImportanceOutPtr: ThreadLocal[DoubleNativePtrHandler] = {
    new ThreadLocal[DoubleNativePtrHandler] {
      override def initialValue(): DoubleNativePtrHandler = {
        new DoubleNativePtrHandler(lightgbmlib.new_doubleArray(numFeatures))
      }
    }
>>>>>>> 875f89de
  }

  val dumpModelOutPtr: ThreadLocal[LongLongNativePtrHandler] = {
    new ThreadLocal[LongLongNativePtrHandler] {
      override def initialValue(): LongLongNativePtrHandler = {
        new LongLongNativePtrHandler(lightgbmlib.new_int64_tp())
      }
    }
  }

<<<<<<< HEAD
  var shapDataOutPtr: SWIGTYPE_p_double = {
    lightgbmlib.new_doubleArray(numFeatures)
  }

  var shapDataLengthLongPtr: SWIGTYPE_p_long_long = {
    val dataLongLengthPtr = lightgbmlib.new_int64_tp()
    lightgbmlib.int64_tp_assign(dataLongLengthPtr, numFeatures)
    dataLongLengthPtr
  }

  lazy val numClasses = getNumClasses
  lazy val numFeatures = getNumFeatures
  lazy val numTotalModel = getNumTotalModel
  lazy val numTotalModelPerIteration = getNumModelPerIteration

  lazy val rawScoreConstant = lightgbmlibConstants.C_API_PREDICT_RAW_SCORE
  lazy val normalScoreConstant = lightgbmlibConstants.C_API_PREDICT_NORMAL
  lazy val leafIndexPredictConstant = lightgbmlibConstants.C_API_PREDICT_LEAF_INDEX
  lazy val contribPredictConstant = lightgbmlibConstants.C_API_PREDICT_CONTRIB
=======
  lazy val numClasses: Int = getNumClasses
  lazy val numFeatures: Int = getNumFeatures
  lazy val numTotalModel: Int = getNumTotalModel
  lazy val numTotalModelPerIteration: Int = getNumModelPerIteration

  lazy val rawScoreConstant: Int = lightgbmlibConstants.C_API_PREDICT_RAW_SCORE
  lazy val normalScoreConstant: Int = lightgbmlibConstants.C_API_PREDICT_NORMAL
  lazy val leafIndexPredictConstant: Int = lightgbmlibConstants.C_API_PREDICT_LEAF_INDEX
>>>>>>> 875f89de

  lazy val dataInt32bitType: Int = lightgbmlibConstants.C_API_DTYPE_INT32
  lazy val data64bitType: Int = lightgbmlibConstants.C_API_DTYPE_FLOAT64

  private def getNumClasses: Int = {
    val numClassesOut = lightgbmlib.new_intp()
    LightGBMUtils.validate(
      lightgbmlib.LGBM_BoosterGetNumClasses(boosterPtr, numClassesOut),
      "Booster NumClasses")
    val out = lightgbmlib.intp_value(numClassesOut)
    lightgbmlib.delete_intp(numClassesOut)
    out
  }

  private def getNumModelPerIteration: Int = {
    val numModelPerIterationOut = lightgbmlib.new_intp()
    LightGBMUtils.validate(
      lightgbmlib.LGBM_BoosterNumModelPerIteration(boosterPtr, numModelPerIterationOut),
      "Booster models per iteration")
    val out = lightgbmlib.intp_value(numModelPerIterationOut)
    lightgbmlib.delete_intp(numModelPerIterationOut)
    out
  }

  private def getNumTotalModel: Int = {
    val numModelOut = lightgbmlib.new_intp()
    LightGBMUtils.validate(
      lightgbmlib.LGBM_BoosterNumberOfTotalModel(boosterPtr, numModelOut),
      "Booster total models")
    val out = lightgbmlib.intp_value(numModelOut)
    lightgbmlib.delete_intp(numModelOut)
    out
  }

  private def getNumFeatures: Int = {
    val numFeaturesOut = lightgbmlib.new_intp()
    LightGBMUtils.validate(
      lightgbmlib.LGBM_BoosterGetNumFeature(boosterPtr, numFeaturesOut),
      "Booster NumFeature")
    val out = lightgbmlib.intp_value(numFeaturesOut)
    lightgbmlib.delete_intp(numFeaturesOut)
    out
  }

  private def freeNativeMemory(): Unit = {
<<<<<<< HEAD
    if (scoredDataLengthLongPtr != null) {
      lightgbmlib.delete_int64_tp(scoredDataLengthLongPtr)
      scoredDataLengthLongPtr = null
    }
    if (scoredDataOutPtr != null) {
      lightgbmlib.delete_doubleArray(scoredDataOutPtr)
      scoredDataOutPtr = null
    }
    if (leafIndexDataLengthLongPtr != null) {
      lightgbmlib.delete_int64_tp(leafIndexDataLengthLongPtr)
      leafIndexDataLengthLongPtr = null
    }
    if (leafIndexDataOutPtr != null) {
      lightgbmlib.delete_doubleArray(leafIndexDataOutPtr)
      leafIndexDataOutPtr = null
    }
    if (shapDataLengthLongPtr != null) {
      lightgbmlib.delete_int64_tp(shapDataLengthLongPtr)
      shapDataLengthLongPtr = null
    }
    if (shapDataOutPtr != null) {
      lightgbmlib.delete_doubleArray(shapDataOutPtr)
      shapDataOutPtr = null
    }
=======
>>>>>>> 875f89de
    if (boosterPtr != null) {
      LightGBMUtils.validate(lightgbmlib.LGBM_BoosterFree(boosterPtr), "Finalize Booster")
      boosterPtr = null
    }
  }

  override protected def finalize(): Unit = {
    freeNativeMemory()
    super.finalize()
  }
}

/** Represents a LightGBM Booster learner
  * @param model The string serialized representation of the learner
  */
@SerialVersionUID(777L)
class LightGBMBooster(val model: String) extends Serializable {
  /** Transient variable containing local machine's pointer to native booster
    */
  @transient
  lazy val boosterHandler: BoosterHandler = {
    new BoosterHandler(model)
  }

  def score(features: Vector, raw: Boolean, classification: Boolean): Array[Double] = {
    val kind =
      if (raw) boosterHandler.rawScoreConstant
      else boosterHandler.normalScoreConstant
    features match {
      case dense: DenseVector => predictForMat(dense.toArray, kind,
        boosterHandler.scoredDataLengthLongPtr, boosterHandler.scoredDataOutPtr)
      case sparse: SparseVector => predictForCSR(sparse, kind,
        boosterHandler.scoredDataLengthLongPtr, boosterHandler.scoredDataOutPtr)
    }
    predScoreToArray(classification, boosterHandler.scoredDataOutPtr, kind)
  }

  def predictLeaf(features: Vector): Array[Double] = {
    val kind = boosterHandler.leafIndexPredictConstant
    features match {
      case dense: DenseVector => predictForMat(dense.toArray, kind,
        boosterHandler.leafIndexDataLengthLongPtr, boosterHandler.leafIndexDataOutPtr)
      case sparse: SparseVector => predictForCSR(sparse, kind,
        boosterHandler.leafIndexDataLengthLongPtr, boosterHandler.leafIndexDataOutPtr)
    }
    predLeafToArray(boosterHandler.leafIndexDataOutPtr)
  }

  def featuresShap(features: Vector): Array[Double] = {
    val kind = boosterHandler.contribPredictConstant
    features match {
      case dense: DenseVector => predictForMat(dense.toArray, kind,
        boosterHandler.shapDataLengthLongPtr, boosterHandler.shapDataOutPtr)
      case sparse: SparseVector => predictForCSR(sparse, kind,
        boosterHandler.shapDataLengthLongPtr, boosterHandler.shapDataOutPtr)
    }
    shapToArray(boosterHandler.shapDataOutPtr)
  }

  lazy val numClasses: Int = boosterHandler.numClasses

  lazy val numFeatures: Int = boosterHandler.numFeatures

  lazy val numTotalModel: Int = boosterHandler.numTotalModel

  lazy val numModelPerIteration: Int = boosterHandler.numTotalModelPerIteration

  lazy val numIterations: Int = numTotalModel / numModelPerIteration

  protected def predictForCSR(sparseVector: SparseVector, kind: Int,
                              dataLengthLongPtr: SWIGTYPE_p_long_long,
                              dataOutPtr: SWIGTYPE_p_double): Unit = {
    val numCols = sparseVector.size

    val datasetParams = "max_bin=255"
    val dataInt32bitType = boosterHandler.dataInt32bitType
    val data64bitType = boosterHandler.data64bitType

    LightGBMUtils.validate(
      lightgbmlib.LGBM_BoosterPredictForCSRSingle(
        sparseVector.indices, sparseVector.values,
        sparseVector.numNonzeros,
        boosterHandler.boosterPtr, dataInt32bitType, data64bitType, 2, numCols,
        kind, -1, datasetParams,
<<<<<<< HEAD
        dataLengthLongPtr, dataOutPtr), "Booster Predict")
=======
        boosterHandler.scoredDataLengthLongPtr.get().ptr, boosterHandler.scoredDataOutPtr.get().ptr), "Booster Predict")

    predScoreToArray(classification, boosterHandler.scoredDataOutPtr.get().ptr, kind)
>>>>>>> 875f89de
  }

  protected def predictForMat(row: Array[Double], kind: Int,
                              dataLengthLongPtr: SWIGTYPE_p_long_long,
                              dataOutPtr: SWIGTYPE_p_double): Unit = {
    val data64bitType = boosterHandler.data64bitType

    val numCols = row.length
    val isRowMajor = 1

    val datasetParams = "max_bin=255"

    LightGBMUtils.validate(
      lightgbmlib.LGBM_BoosterPredictForMatSingle(
        row, boosterHandler.boosterPtr, data64bitType,
        numCols,
        isRowMajor, kind,
<<<<<<< HEAD
        -1, datasetParams, dataLengthLongPtr, dataOutPtr),
      "Booster Predict")
=======
        -1, datasetParams, boosterHandler.scoredDataLengthLongPtr.get().ptr, boosterHandler.scoredDataOutPtr.get().ptr),
      "Booster Predict")
    predScoreToArray(classification, boosterHandler.scoredDataOutPtr.get().ptr, kind)
  }

  protected def predictLeafForCSR(sparseVector: SparseVector): Array[Double] = {
    val numCols = sparseVector.size

    val datasetParams = "max_bin=255 is_pre_partition=True"
    val dataInt32bitType = boosterHandler.dataInt32bitType
    val data64bitType = boosterHandler.data64bitType

    LightGBMUtils.validate(
      lightgbmlib.LGBM_BoosterPredictForCSRSingle(
        sparseVector.indices, sparseVector.values,
        sparseVector.numNonzeros,
        boosterHandler.boosterPtr, dataInt32bitType, data64bitType, 2, numCols,
        boosterHandler.leafIndexPredictConstant, -1, datasetParams,
        boosterHandler.leafIndexDataLengthLongPtr.get().ptr,
        boosterHandler.leafIndexDataOutPtr.get().ptr), "Booster Predict Leaf")

    predLeafToArray(boosterHandler.leafIndexDataOutPtr.get().ptr)
  }

  protected def predictLeafForMat(row: Array[Double]): Array[Double] = {
    val data64bitType = boosterHandler.data64bitType

    val numCols = row.length
    val isRowMajor = 1

    val datasetParams = "max_bin=255"

    LightGBMUtils.validate(
      lightgbmlib.LGBM_BoosterPredictForMatSingle(
        row, boosterHandler.boosterPtr, data64bitType,
        numCols,
        isRowMajor, boosterHandler.leafIndexPredictConstant,
        -1, datasetParams, boosterHandler.leafIndexDataLengthLongPtr.get().ptr,
        boosterHandler.leafIndexDataOutPtr.get().ptr),
      "Booster Predict Leaf")

    predLeafToArray(boosterHandler.leafIndexDataOutPtr.get().ptr)
>>>>>>> 875f89de
  }

  def saveNativeModel(session: SparkSession, filename: String, overwrite: Boolean): Unit = {
    if (filename == null || filename.isEmpty) {
      throw new IllegalArgumentException("filename should not be empty or null.")
    }
    val rdd = session.sparkContext.parallelize(Seq(model))
    import session.sqlContext.implicits._
    val dataset = session.sqlContext.createDataset(rdd)
    val mode = if (overwrite) SaveMode.Overwrite else SaveMode.ErrorIfExists
    dataset.coalesce(1).write.mode(mode).text(filename)
  }

  def dumpModel(session: SparkSession, filename: String, overwrite: Boolean): Unit = {
    val json = lightgbmlib.LGBM_BoosterDumpModelSWIG(boosterHandler.boosterPtr, 0, 0, 1,
      boosterHandler.dumpModelOutPtr.get().ptr)
    val rdd = session.sparkContext.parallelize(Seq(json))
    import session.sqlContext.implicits._
    val dataset = session.sqlContext.createDataset(rdd)
    val mode = if (overwrite) SaveMode.Overwrite else SaveMode.ErrorIfExists
    dataset.coalesce(1).write.mode(mode).text(filename)
  }

  /**
    * Calls into LightGBM to retrieve the feature importances.
    * @param importanceType Can be "split" or "gain"
    * @return The feature importance values as an array.
    */
  def getFeatureImportances(importanceType: String): Array[Double] = {
    val importanceTypeNum = if (importanceType.toLowerCase.trim == "gain") 1 else 0
    LightGBMUtils.validate(
      lightgbmlib.LGBM_BoosterFeatureImportance(boosterHandler.boosterPtr, -1,
        importanceTypeNum, boosterHandler.featureImportanceOutPtr.get().ptr),
      "Booster FeatureImportance")
    (0 until numFeatures).map(lightgbmlib.doubleArray_getitem(boosterHandler.featureImportanceOutPtr.get().ptr, _)).toArray
  }

  private def predScoreToArray(classification: Boolean, scoredDataOutPtr: SWIGTYPE_p_double,
                               kind: Int): Array[Double] = {
    if (classification && numClasses == 1) {
      // Binary classification scenario - LightGBM only returns the value for the positive class
      val pred = lightgbmlib.doubleArray_getitem(scoredDataOutPtr, 0)
      if (kind == boosterHandler.rawScoreConstant) {
        // Return the raw score for binary classification
        Array(-pred, pred)
      } else {
        // Return the probability for binary classification
        Array(1 - pred, pred)
      }
    } else {
      (0 until numClasses).map(classNum =>
        lightgbmlib.doubleArray_getitem(scoredDataOutPtr, classNum)).toArray
    }
  }

  private def predLeafToArray(leafIndexDataOutPtr: SWIGTYPE_p_double): Array[Double] = {
    (0 until numTotalModel).map(modelNum =>
      lightgbmlib.doubleArray_getitem(leafIndexDataOutPtr, modelNum)).toArray
  }

  private def shapToArray(shapDataOutPtr: SWIGTYPE_p_double): Array[Double] = {
    (0 until numFeatures).map(featNum =>
      lightgbmlib.doubleArray_getitem(shapDataOutPtr, featNum)).toArray
  }
}<|MERGE_RESOLUTION|>--- conflicted
+++ resolved
@@ -76,18 +76,31 @@
       }
     }
   }
-
-<<<<<<< HEAD
-  var leafIndexDataOutPtr: SWIGTYPE_p_double = {
-    lightgbmlib.new_doubleArray(numTotalModel)
-=======
+  
+ val shapDataOutPtr: ThreadLocal[DoubleNativePtrHandler] = {
+    new ThreadLocal[DoubleNativePtrHandler] {
+      override def initialValue(): DoubleNativePtrHandler = {
+        new DoubleNativePtrHandler(lightgbmlib.new_doubleArray(numFeatures))
+      }
+    }
+  }
+
+  val shapDataLengthLongPtr: ThreadLocal[LongLongNativePtrHandler] = {
+    new ThreadLocal[LongLongNativePtrHandler] {
+      override def initialValue(): LongLongNativePtrHandler = {
+        val dataLongLengthPtr = lightgbmlib.new_int64_tp()
+        lightgbmlib.int64_tp_assign(dataLongLengthPtr, numFeatures)
+        new LongLongNativePtrHandler(dataLongLengthPtr)
+      }
+    }
+  }
+
   val featureImportanceOutPtr: ThreadLocal[DoubleNativePtrHandler] = {
     new ThreadLocal[DoubleNativePtrHandler] {
       override def initialValue(): DoubleNativePtrHandler = {
         new DoubleNativePtrHandler(lightgbmlib.new_doubleArray(numFeatures))
       }
     }
->>>>>>> 875f89de
   }
 
   val dumpModelOutPtr: ThreadLocal[LongLongNativePtrHandler] = {
@@ -98,27 +111,6 @@
     }
   }
 
-<<<<<<< HEAD
-  var shapDataOutPtr: SWIGTYPE_p_double = {
-    lightgbmlib.new_doubleArray(numFeatures)
-  }
-
-  var shapDataLengthLongPtr: SWIGTYPE_p_long_long = {
-    val dataLongLengthPtr = lightgbmlib.new_int64_tp()
-    lightgbmlib.int64_tp_assign(dataLongLengthPtr, numFeatures)
-    dataLongLengthPtr
-  }
-
-  lazy val numClasses = getNumClasses
-  lazy val numFeatures = getNumFeatures
-  lazy val numTotalModel = getNumTotalModel
-  lazy val numTotalModelPerIteration = getNumModelPerIteration
-
-  lazy val rawScoreConstant = lightgbmlibConstants.C_API_PREDICT_RAW_SCORE
-  lazy val normalScoreConstant = lightgbmlibConstants.C_API_PREDICT_NORMAL
-  lazy val leafIndexPredictConstant = lightgbmlibConstants.C_API_PREDICT_LEAF_INDEX
-  lazy val contribPredictConstant = lightgbmlibConstants.C_API_PREDICT_CONTRIB
-=======
   lazy val numClasses: Int = getNumClasses
   lazy val numFeatures: Int = getNumFeatures
   lazy val numTotalModel: Int = getNumTotalModel
@@ -127,7 +119,7 @@
   lazy val rawScoreConstant: Int = lightgbmlibConstants.C_API_PREDICT_RAW_SCORE
   lazy val normalScoreConstant: Int = lightgbmlibConstants.C_API_PREDICT_NORMAL
   lazy val leafIndexPredictConstant: Int = lightgbmlibConstants.C_API_PREDICT_LEAF_INDEX
->>>>>>> 875f89de
+  lazy val contribPredictConstant = lightgbmlibConstants.C_API_PREDICT_CONTRIB
 
   lazy val dataInt32bitType: Int = lightgbmlibConstants.C_API_DTYPE_INT32
   lazy val data64bitType: Int = lightgbmlibConstants.C_API_DTYPE_FLOAT64
@@ -173,33 +165,6 @@
   }
 
   private def freeNativeMemory(): Unit = {
-<<<<<<< HEAD
-    if (scoredDataLengthLongPtr != null) {
-      lightgbmlib.delete_int64_tp(scoredDataLengthLongPtr)
-      scoredDataLengthLongPtr = null
-    }
-    if (scoredDataOutPtr != null) {
-      lightgbmlib.delete_doubleArray(scoredDataOutPtr)
-      scoredDataOutPtr = null
-    }
-    if (leafIndexDataLengthLongPtr != null) {
-      lightgbmlib.delete_int64_tp(leafIndexDataLengthLongPtr)
-      leafIndexDataLengthLongPtr = null
-    }
-    if (leafIndexDataOutPtr != null) {
-      lightgbmlib.delete_doubleArray(leafIndexDataOutPtr)
-      leafIndexDataOutPtr = null
-    }
-    if (shapDataLengthLongPtr != null) {
-      lightgbmlib.delete_int64_tp(shapDataLengthLongPtr)
-      shapDataLengthLongPtr = null
-    }
-    if (shapDataOutPtr != null) {
-      lightgbmlib.delete_doubleArray(shapDataOutPtr)
-      shapDataOutPtr = null
-    }
-=======
->>>>>>> 875f89de
     if (boosterPtr != null) {
       LightGBMUtils.validate(lightgbmlib.LGBM_BoosterFree(boosterPtr), "Finalize Booster")
       boosterPtr = null
@@ -284,13 +249,7 @@
         sparseVector.numNonzeros,
         boosterHandler.boosterPtr, dataInt32bitType, data64bitType, 2, numCols,
         kind, -1, datasetParams,
-<<<<<<< HEAD
         dataLengthLongPtr, dataOutPtr), "Booster Predict")
-=======
-        boosterHandler.scoredDataLengthLongPtr.get().ptr, boosterHandler.scoredDataOutPtr.get().ptr), "Booster Predict")
-
-    predScoreToArray(classification, boosterHandler.scoredDataOutPtr.get().ptr, kind)
->>>>>>> 875f89de
   }
 
   protected def predictForMat(row: Array[Double], kind: Int,
@@ -308,53 +267,8 @@
         row, boosterHandler.boosterPtr, data64bitType,
         numCols,
         isRowMajor, kind,
-<<<<<<< HEAD
         -1, datasetParams, dataLengthLongPtr, dataOutPtr),
       "Booster Predict")
-=======
-        -1, datasetParams, boosterHandler.scoredDataLengthLongPtr.get().ptr, boosterHandler.scoredDataOutPtr.get().ptr),
-      "Booster Predict")
-    predScoreToArray(classification, boosterHandler.scoredDataOutPtr.get().ptr, kind)
-  }
-
-  protected def predictLeafForCSR(sparseVector: SparseVector): Array[Double] = {
-    val numCols = sparseVector.size
-
-    val datasetParams = "max_bin=255 is_pre_partition=True"
-    val dataInt32bitType = boosterHandler.dataInt32bitType
-    val data64bitType = boosterHandler.data64bitType
-
-    LightGBMUtils.validate(
-      lightgbmlib.LGBM_BoosterPredictForCSRSingle(
-        sparseVector.indices, sparseVector.values,
-        sparseVector.numNonzeros,
-        boosterHandler.boosterPtr, dataInt32bitType, data64bitType, 2, numCols,
-        boosterHandler.leafIndexPredictConstant, -1, datasetParams,
-        boosterHandler.leafIndexDataLengthLongPtr.get().ptr,
-        boosterHandler.leafIndexDataOutPtr.get().ptr), "Booster Predict Leaf")
-
-    predLeafToArray(boosterHandler.leafIndexDataOutPtr.get().ptr)
-  }
-
-  protected def predictLeafForMat(row: Array[Double]): Array[Double] = {
-    val data64bitType = boosterHandler.data64bitType
-
-    val numCols = row.length
-    val isRowMajor = 1
-
-    val datasetParams = "max_bin=255"
-
-    LightGBMUtils.validate(
-      lightgbmlib.LGBM_BoosterPredictForMatSingle(
-        row, boosterHandler.boosterPtr, data64bitType,
-        numCols,
-        isRowMajor, boosterHandler.leafIndexPredictConstant,
-        -1, datasetParams, boosterHandler.leafIndexDataLengthLongPtr.get().ptr,
-        boosterHandler.leafIndexDataOutPtr.get().ptr),
-      "Booster Predict Leaf")
-
-    predLeafToArray(boosterHandler.leafIndexDataOutPtr.get().ptr)
->>>>>>> 875f89de
   }
 
   def saveNativeModel(session: SparkSession, filename: String, overwrite: Boolean): Unit = {
