--- conflicted
+++ resolved
@@ -55,13 +55,8 @@
       getBaggingFreq, getBaggingSeed, getEarlyStoppingRound,
       getFeatureFraction, getMaxDepth, getMinSumHessianInLeaf, numWorkers, modelStr,
       getVerbosity, categoricalIndexes, getBoostingType, getLambdaL1, getLambdaL2, getMaxPosition, getLabelGain,
-<<<<<<< HEAD
-      getIsProvideTrainingMetric, getMetric, getEvalAt, getMinGainToSplit, getMaxDeltaStep, getMaxBinByFeature,
-      getSlotNames)
-=======
       getIsProvideTrainingMetric, getMetric, getEvalAt, getMinGainToSplit, getMaxDeltaStep,
-      getMaxBinByFeature, getMinDataInLeaf)
->>>>>>> 91652f2e
+      getMaxBinByFeature, getMinDataInLeaf, getSlotNames)
   }
 
   def getModel(trainParams: TrainParams, lightGBMBooster: LightGBMBooster): LightGBMRankerModel = {
