// Copyright (C) Microsoft Corporation. All rights reserved.
// Licensed under the MIT License. See LICENSE in project root for information.

package com.microsoft.ml.spark.lightgbm

import com.microsoft.ml.spark.core.env.InternalWrapper
import com.microsoft.ml.spark.core.serialize.{ConstructorReadable, ConstructorWritable}
import org.apache.spark.ml.BaseRegressor
import org.apache.spark.ml.param._
import org.apache.spark.ml.util._
import org.apache.spark.ml.linalg.Vector
import org.apache.spark.ml.regression.RegressionModel
import org.apache.spark.sql._

import scala.reflect.runtime.universe.{TypeTag, typeTag}

object LightGBMRegressor extends DefaultParamsReadable[LightGBMRegressor]

/** Trains a LightGBM Regression model, a fast, distributed, high performance gradient boosting
  * framework based on decision tree algorithms.
  * For more information please see here: https://github.com/Microsoft/LightGBM.
  * For parameter information see here: https://github.com/Microsoft/LightGBM/blob/master/docs/Parameters.rst
  * Note: The application parameter supports the following values:
  *  - regression_l2, L2 loss, alias=regression, mean_squared_error, mse, l2_root, root_mean_squared_error, rmse
  *  - regression_l1, L1 loss, alias=mean_absolute_error, mae
  *  - huber, Huber loss
  *  - fair, Fair loss
  *  - poisson, Poisson regression
  *  - quantile, Quantile regression
  *  - mape, MAPE loss, alias=mean_absolute_percentage_error
  *  - gamma, Gamma regression with log-link. It might be useful, e.g., for modeling insurance claims severity,
  *     or for any target that might be gamma-distributed
  *  - tweedie, Tweedie regression with log-link. It might be useful, e.g., for modeling total loss in
  *    insurance, or for any target that might be tweedie-distributed
  * @param uid The unique ID.
  */
@InternalWrapper
class LightGBMRegressor(override val uid: String)
  extends BaseRegressor[Vector, LightGBMRegressor, LightGBMRegressionModel]
    with LightGBMBase[LightGBMRegressionModel] {
  def this() = this(Identifiable.randomUID("LightGBMRegressor"))

  // Set default objective to be regression
  setDefault(objective -> "regression")

  val alpha = new DoubleParam(this, "alpha", "parameter for Huber loss and Quantile regression")
  setDefault(alpha -> 0.9)

  def getAlpha: Double = $(alpha)
  def setAlpha(value: Double): this.type = set(alpha, value)

  val tweedieVariancePower = new DoubleParam(this, "tweedieVariancePower",
    "control the variance of tweedie distribution, must be between 1 and 2")
  setDefault(tweedieVariancePower -> 1.5)

  def getTweedieVariancePower: Double = $(tweedieVariancePower)
  def setTweedieVariancePower(value: Double): this.type = set(tweedieVariancePower, value)

  def getTrainParams(numWorkers: Int, categoricalIndexes: Array[Int], dataset: Dataset[_]): TrainParams = {
    val modelStr = if (getModelString == null || getModelString.isEmpty) None else get(modelString)
    RegressorTrainParams(getParallelism, getTopK, getNumIterations, getLearningRate, getNumLeaves,
      getObjective, getAlpha, getTweedieVariancePower, getMaxBin,
      getBaggingFraction, getPosBaggingFraction, getNegBaggingFraction, getBaggingFreq, getBaggingSeed,
      getEarlyStoppingRound, getFeatureFraction, getMaxDepth, getMinSumHessianInLeaf, numWorkers, modelStr,
      getVerbosity, categoricalIndexes, getBoostFromAverage, getBoostingType, getLambdaL1, getLambdaL2,
<<<<<<< HEAD
      getIsProvideTrainingMetric, getMetric, getMinGainToSplit, getMaxDeltaStep, getMaxBinByFeature, getSlotNames)
=======
      getIsProvideTrainingMetric, getMetric, getMinGainToSplit, getMaxDeltaStep,
      getMaxBinByFeature, getMinDataInLeaf)
>>>>>>> 91652f2e
  }

  def getModel(trainParams: TrainParams, lightGBMBooster: LightGBMBooster): LightGBMRegressionModel = {
    new LightGBMRegressionModel(uid, lightGBMBooster, getLabelCol, getFeaturesCol, getPredictionCol)
  }

  def stringFromTrainedModel(model: LightGBMRegressionModel): String = {
    model.getModel.model
  }

  override def copy(extra: ParamMap): LightGBMRegressor = defaultCopy(extra)
}

/** Model produced by [[LightGBMRegressor]]. */
@InternalWrapper
class LightGBMRegressionModel(override val uid: String,
                              override val model: LightGBMBooster,
                              labelColName: String,
                              featuresColName: String,
                              predictionColName: String)
  extends RegressionModel[Vector, LightGBMRegressionModel]
    with HasFeatureImportanceGetters
    with ConstructorWritable[LightGBMRegressionModel] {

  // Update the underlying Spark ML com.microsoft.ml.spark.core.serialize.params
  // (for proper serialization to work we put them on constructor instead of using copy as in Spark ML)
  set(labelCol, labelColName)
  set(featuresCol, featuresColName)
  set(predictionCol, predictionColName)

  override def predict(features: Vector): Double = {
    model.score(features, false, false)(0)
  }

  override def copy(extra: ParamMap): LightGBMRegressionModel =
    new LightGBMRegressionModel(uid, model, labelColName, featuresColName, predictionColName)

  override val ttag: TypeTag[LightGBMRegressionModel] = typeTag[LightGBMRegressionModel]

  override def objectsToSave: List[Any] = List(uid, model, getLabelCol, getFeaturesCol, getPredictionCol)

  def saveNativeModel(filename: String, overwrite: Boolean): Unit = {
    val session = SparkSession.builder().getOrCreate()
    model.saveNativeModel(session, filename, overwrite)
  }

  def getModel: LightGBMBooster = this.model
}

object LightGBMRegressionModel extends ConstructorReadable[LightGBMRegressionModel] {
  def loadNativeModelFromFile(filename: String, labelColName: String = "label",
                              featuresColName: String = "features",
                              predictionColName: String = "prediction"): LightGBMRegressionModel = {
    val uid = Identifiable.randomUID("LightGBMRegressor")
    val session = SparkSession.builder().getOrCreate()
    val textRdd = session.read.text(filename)
    val text = textRdd.collect().map { row => row.getString(0) }.mkString("\n")
    val lightGBMBooster = new LightGBMBooster(text)
    new LightGBMRegressionModel(uid, lightGBMBooster, labelColName, featuresColName, predictionColName)
  }

  def loadNativeModelFromString(model: String, labelColName: String = "label",
                                featuresColName: String = "features",
                                predictionColName: String = "prediction"): LightGBMRegressionModel = {
    val uid = Identifiable.randomUID("LightGBMRegressor")
    val lightGBMBooster = new LightGBMBooster(model)
    new LightGBMRegressionModel(uid, lightGBMBooster, labelColName, featuresColName, predictionColName)
  }
}<|MERGE_RESOLUTION|>--- conflicted
+++ resolved
@@ -63,12 +63,8 @@
       getBaggingFraction, getPosBaggingFraction, getNegBaggingFraction, getBaggingFreq, getBaggingSeed,
       getEarlyStoppingRound, getFeatureFraction, getMaxDepth, getMinSumHessianInLeaf, numWorkers, modelStr,
       getVerbosity, categoricalIndexes, getBoostFromAverage, getBoostingType, getLambdaL1, getLambdaL2,
-<<<<<<< HEAD
-      getIsProvideTrainingMetric, getMetric, getMinGainToSplit, getMaxDeltaStep, getMaxBinByFeature, getSlotNames)
-=======
       getIsProvideTrainingMetric, getMetric, getMinGainToSplit, getMaxDeltaStep,
-      getMaxBinByFeature, getMinDataInLeaf)
->>>>>>> 91652f2e
+      getMaxBinByFeature, getMinDataInLeaf, getSlotNames)
   }
 
   def getModel(trainParams: TrainParams, lightGBMBooster: LightGBMBooster): LightGBMRegressionModel = {
