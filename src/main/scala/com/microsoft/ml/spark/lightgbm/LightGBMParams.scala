--- conflicted
+++ resolved
@@ -368,8 +368,6 @@
 
   def getMinDataInLeaf: Int = $(minDataInLeaf)
   def setMinDataInLeaf(value: Int): this.type = set(minDataInLeaf, value)
-<<<<<<< HEAD
-=======
 
   var delegate: Option[LightGBMDelegate] = None
   def getDelegate: Option[LightGBMDelegate] = delegate
@@ -377,5 +375,4 @@
     this.delegate = Option(delegate)
     this
   }
->>>>>>> f1b4a946
 }