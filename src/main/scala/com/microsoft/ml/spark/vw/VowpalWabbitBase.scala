--- conflicted
+++ resolved
@@ -189,21 +189,12 @@
 
     val labelGetter = getAsFloat(labelColIdx)
     if (get(weightCol).isDefined) {
-<<<<<<< HEAD
-      val weightColIdx = schema.fieldIndex(getWeightCol)
-      (row: Row, ex: VowpalWabbitExample, _: Int) =>
-        ex.setLabel(row.getDouble(weightColIdx).toFloat, row.getDouble(labelColIdx).toFloat)
-    }
-    else
-      (row: Row, ex: VowpalWabbitExample, idx: Int) => ex.setLabel(row.getDouble(labelColIdx).toFloat)
-=======
       val weightGetter = getAsFloat(schema.fieldIndex(getWeightCol))
       (row: Row, ex: VowpalWabbitExample) =>
         ex.setLabel(weightGetter(row), labelGetter(row))
     }
     else
       (row: Row, ex: VowpalWabbitExample) => ex.setLabel(labelGetter(row))
->>>>>>> f1b4a946
   }
   private def buildCommandLineArguments(vwArgs: String, contextArgs: => String = "") = {
     val args = new StringBuilder
@@ -245,9 +236,18 @@
           // transfer label
           applyLabel(row, example, 0)
 
+          for (ns <- featureColIndices)
+            row.get(ns.colIdx) match {
+              case dense: DenseVector => ex.addToNamespaceDense(ns.featureGroup,
+                ns.hash, dense.values)
+              case sparse: SparseVector => ex.addToNamespaceSparse(ns.featureGroup,
+                sparse.indices, sparse.values)
+            }
+
           // transfer features
           VowpalWabbitUtil.addFeaturesToExample(featureColIndices, row, example)
         }
+
 
         // learn and cleanup
         ctx.learnTime.measure {
@@ -308,30 +308,6 @@
 
       // construct command line arguments
       val args = buildCommandLineArguments(vwArgs, contextArgs)
-
-<<<<<<< HEAD
-      StreamUtilities.using(if (localInitialModel.isEmpty) new VowpalWabbitNative(args)
-        else new VowpalWabbitNative(args, localInitialModel.get)) { vw =>
-          val trainContext = new TrainContext(vw)
-
-          // pass data to VW native part
-        trainContext.totalTime.measure {
-          // train on data
-          trainRow(schema, inputRows, trainContext)
-
-          // perform distributed sync
-          trainContext.multipassTime.measure {
-            vw.endPass()
-
-            // invoke multi-pass processing
-            if (getNumPasses > 1)
-              vw.performRemainingPasses()
-            }
-          }
-
-        trainContext.getTrainResult
-      }.get // this will throw if there was an exception
-=======
       val totalTime = new StopWatch
       val nativeIngestTime = new StopWatch
       val learnTime = new StopWatch
@@ -342,26 +318,7 @@
         StreamUtilities.using(vw.createExample()) { ex =>
             // pass data to VW native part
             totalTime.measure {
-              for (row <- inputRows) {
-                nativeIngestTime.measure {
-                  // transfer label
-                  applyLabel(row, ex)
-
-                  // transfer features
-                  for (ns <- featureColIndices)
-                    row.get(ns.colIdx) match {
-                      case dense: DenseVector => ex.addToNamespaceDense(ns.featureGroup,
-                        ns.hash, dense.values)
-                      case sparse: SparseVector => ex.addToNamespaceSparse(ns.featureGroup,
-                        sparse.indices, sparse.values)
-                    }
-                }
-
-                learnTime.measure {
-                  ex.learn()
-                  ex.clear()
-                }
-              }
+              trainRow(schema, inputRows, trainContext)
 
               multipassTime.measure {
                 vw.endPass()
@@ -398,7 +355,6 @@
       }.get // this will throw if there was an exception
 
       Seq(TrainingResult(model, stats)).iterator
->>>>>>> f1b4a946
     }
 
     val encoder = Encoders.kryo[TrainingResult]
@@ -406,19 +362,12 @@
     // schedule multiple mapPartitions in
     val localInitialModel = if (isDefined(initialModel)) Some(getInitialModel) else None
 
-<<<<<<< HEAD
-    // dispatch to executors and collect the model of the first partition (everybody has the same at the end anyway)
-    df.mapPartitions(inputRows => trainIteration(inputRows, localInitialModel))(encoder)
-      // important to trigger here so that the spanning tree is still up
-      .collect()
-=======
     // dispatch to exectuors and collect the model of the first partition (everybody has the same at the end anyway)
     // important to trigger collect() here so that the spanning tree is still up
     if (getUseBarrierExecutionMode)
       df.rdd.barrier().mapPartitions(inputRows => trainIteration(inputRows, localInitialModel)).collect()
     else
       df.mapPartitions(inputRows => trainIteration(inputRows, localInitialModel))(encoder).collect()
->>>>>>> f1b4a946
   }
 
   /**
