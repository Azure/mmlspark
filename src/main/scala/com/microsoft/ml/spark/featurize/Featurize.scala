--- conflicted
+++ resolved
@@ -34,12 +34,8 @@
 
 /** Featurizes a dataset. Converts the specified columns to feature columns. */
 class Featurize(override val uid: String) extends Estimator[PipelineModel]
-<<<<<<< HEAD
-  with Wrappable with DefaultParamsWritable {
+  with Wrappable with DefaultParamsWritable with HasOutputCol with HasInputCols {
   logInfo(s"Calling $getClass --- telemetry record")
-=======
-  with Wrappable with DefaultParamsWritable with HasOutputCol with HasInputCols {
->>>>>>> 1b467828
 
   def this() = this(Identifiable.randomUID("Featurize"))
 
@@ -123,24 +119,8 @@
     */
   //noinspection ScalaStyle
   override def fit(dataset: Dataset[_]): PipelineModel = {
-<<<<<<< HEAD
     logInfo("Calling function fit --- telemetry record")
-    val pipeline = assembleFeaturesEstimators(getFeatureColumns)
-    pipeline.fit(dataset)
-  }
-
-  private def assembleFeaturesEstimators(featureColumns: Map[String, Seq[String]]): Pipeline = {
-    val assembleFeaturesEstimators = featureColumns.map(newColToFeatures => {
-      new AssembleFeatures()
-        .setColumnsToFeaturize(newColToFeatures._2.toArray)
-        .setFeaturesCol(newColToFeatures._1)
-        .setNumberOfFeatures(getNumberOfFeatures)
-        .setOneHotEncodeCategoricals(getOneHotEncodeCategoricals)
-        .setAllowImages(getAllowImages)
-    }).toArray
-
-    new Pipeline().setStages(assembleFeaturesEstimators)
-=======
+    
     val columnState = new ColumnState(dataset)
 
     val (oldEncoderCols, newEncoderCols) = getInputCols.flatMap {
@@ -246,7 +226,6 @@
     )
 
     new Pipeline().setStages(Seq(encoders, casters, imputers, featurizers, va).flatten.toArray).fit(dataset)
->>>>>>> 1b467828
   }
 
   override def copy(extra: ParamMap): Estimator[PipelineModel] = {
