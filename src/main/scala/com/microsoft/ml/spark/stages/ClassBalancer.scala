--- conflicted
+++ resolved
@@ -61,15 +61,9 @@
 
 object ClassBalancer extends DefaultParamsReadable[ClassBalancer]
 
-<<<<<<< HEAD
-class ClassBalancerModel(val uid: String, val inputCol: String,
-                         val outputCol: String, val weights: DataFrame, broadcastJoin: Boolean)
-  extends Model[ClassBalancerModel] with ConstructorWritable[ClassBalancerModel] {
-  logInfo(s"Calling $getClass --- telemetry record")
-=======
 class ClassBalancerModel(val uid: String) extends Model[ClassBalancerModel]
   with ComplexParamsWritable with Wrappable with HasInputCol with HasOutputCol {
->>>>>>> 1b467828
+  logInfo(s"Calling $getClass --- telemetry record")
 
   def this() = this(Identifiable.randomUID("ClassBalancerModel"))
 
@@ -90,14 +84,9 @@
   def transformSchema(schema: StructType): StructType = schema.add(getOutputCol, DoubleType)
 
   def transform(dataset: Dataset[_]): DataFrame = {
-<<<<<<< HEAD
     logInfo("Calling function transform --- telemetry record")
-    val w = if (broadcastJoin) {
-      broadcast(weights)
-=======
     val w = if (getBroadcastJoin) {
       broadcast(getWeights)
->>>>>>> 1b467828
     } else {
       getWeights
     }
