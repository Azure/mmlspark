package com.microsoft.ml.spark.cognitive
<<<<<<< HEAD
import com.azure.ai.textanalytics.models.{ExtractKeyPhraseResult, KeyPhrasesCollection, TextAnalyticsRequestOptions,
  TextAnalyticsWarning}
=======

import com.azure.ai.textanalytics.implementation.models.SentenceOpinionSentiment
import com.azure.ai.textanalytics.models.{AssessmentSentiment, DocumentSentiment,
  SentenceSentiment, SentimentConfidenceScores, TargetSentiment, TextAnalyticsRequestOptions}
>>>>>>> bc05902d
import com.azure.ai.textanalytics.{TextAnalyticsClient, TextAnalyticsClientBuilder}
import com.azure.core.credential.AzureKeyCredential
import com.microsoft.ml.spark.core.contracts.{HasConfidenceScoreCol, HasInputCol}
import com.microsoft.ml.spark.core.schema.SparkBindings
import com.microsoft.ml.spark.io.http.HasErrorCol
import com.microsoft.ml.spark.logging.BasicLogging
import org.apache.http.client.methods.HttpRequestBase
import org.apache.spark.injections.UDFUtils
import org.apache.spark.ml.param.{Param, ParamMap, ServiceParam}
import org.apache.spark.ml.util.Identifiable._
import org.apache.spark.ml.{ComplexParamsReadable, ComplexParamsWritable, Transformer}
import org.apache.spark.sql.functions.col
import org.apache.spark.sql.types.{DataTypes, StructType}
import org.apache.spark.sql.{DataFrame, Dataset, Row}
import com.azure.ai.textanalytics.models

import java.net.URI
import scala.collection.JavaConverters._

abstract class TextAnalyticsSDKBase[T](val textAnalyticsOptions: Option[TextAnalyticsRequestOptions] = None)
  extends Transformer
  with HasInputCol with HasErrorCol
  with HasEndpoint with HasSubscriptionKey
  with ComplexParamsWritable with BasicLogging {

  protected val invokeTextAnalytics: String => TAResponseV4[T]

  protected def outputSchema: StructType

  protected lazy val textAnalyticsClient: TextAnalyticsClient =
    new TextAnalyticsClientBuilder()
      .credential(new AzureKeyCredential(getSubscriptionKey))
      .endpoint(getEndpoint)
      .buildClient()

  override def transform(dataset: Dataset[_]): DataFrame = {
    logTransform[DataFrame]({
      val invokeTextAnalyticsUdf = UDFUtils.oldUdf(invokeTextAnalytics, outputSchema)
      val inputColNames = dataset.columns.mkString(",")
      dataset.withColumn("Out", invokeTextAnalyticsUdf(col($(inputCol))))
        .select(inputColNames, "Out.result.*", "Out.error.*", "Out.statistics.*", "Out.*")
        .drop("result", "error", "statistics")
    })
  }

  override def transformSchema(schema: StructType): StructType = {
    // Validate input schema
    val inputType = schema($(inputCol)).dataType
    require(inputType.equals(DataTypes.StringType), s"The input column must be of type String, but got $inputType")

    // Making sure input schema doesn't overlap with output schema
    val fieldsIntersection = schema.map(sf => sf.name.toLowerCase)
      .intersect(outputSchema.map(sf => sf.name.toLowerCase()))
    require(fieldsIntersection.isEmpty, s"Input schema overlaps with transformer output schema. " +
      s"Rename the following input columns: [${fieldsIntersection.mkString(", ")}]")

    // Creating output schema (input schema + output schema)
    val consolidatedSchema = (schema ++ outputSchema).toSet
    StructType(consolidatedSchema.toSeq)
  }

  override def copy(extra: ParamMap): Transformer = defaultCopy(extra)
}

object TextAnalyticsLanguageDetection extends ComplexParamsReadable[TextAnalyticsLanguageDetection]

class TextAnalyticsLanguageDetection(override val textAnalyticsOptions: Option[TextAnalyticsRequestOptions] = None,
                                     override val uid: String = randomUID("TextAnalyticsLanguageDetection"))
  extends TextAnalyticsSDKBase[DetectedLanguageV4](textAnalyticsOptions)
  with HasConfidenceScoreCol {
  logClass()

  /**
   * Params for optional input column names.
   */
  // Country Hint
  final val countryHintCol: Param[String] = new Param[String](this, "countryHintCol", "country hint column name")

  final def getCountryHintCol: String = $(countryHintCol)

  final def setCountryHintCol(value: String): this.type = set(countryHintCol, value)
  setDefault(countryHintCol -> "CountryHint")

  override def outputSchema: StructType = DetectLanguageResponseV4.schema

  override protected val invokeTextAnalytics: String => TAResponseV4[DetectedLanguageV4] = (text: String) =>
    {
      val detectLanguageResultCollection = textAnalyticsClient.detectLanguageBatch(
        Seq(text).asJava, null, textAnalyticsOptions.orNull)
      val detectLanguageResult = detectLanguageResultCollection.asScala.head

      val languageResult = if (detectLanguageResult.isError) {
        None
      } else {
        Some(DetectedLanguageV4(
          detectLanguageResult.getPrimaryLanguage.getName,
          detectLanguageResult.getPrimaryLanguage.getIso6391Name,
          detectLanguageResult.getPrimaryLanguage.getConfidenceScore))
      }

      val error = if (detectLanguageResult.isError) {
        val error = detectLanguageResult.getError
        Some(TAErrorV4(error.getErrorCode.toString, error.getMessage, error.getTarget))
      } else {
        None
      }

      val stats = Option(detectLanguageResult.getStatistics) match {
        case Some(s) => Some(DocumentStatistics(s.getCharacterCount, s.getTransactionCount))
        case None => None
      }

      TAResponseV4[DetectedLanguageV4](
        languageResult,
        error,
        stats,
        Some(detectLanguageResultCollection.getModelVersion))
    }
}

<<<<<<< HEAD
object TextAnalyticsKeyphraseExtraction extends ComplexParamsReadable[TextAnalyticsKeyphraseExtraction]

class TextAnalyticsKeyphraseExtraction (override val textAnalyticsOptions: Option[TextAnalyticsRequestOptions] = None,
                                     override val uid: String = randomUID("TextAnalyticsKeyphraseExtraction"))
  extends TextAnalyticsSDKBase[KeyphraseV4](textAnalyticsOptions) {
  logClass()

  override def outputSchema: StructType =  KeyPhraseResponseV4.schema

  override protected val invokeTextAnalytics: String => TAResponseV4[KeyphraseV4] = (text: String) =>
  {
    val ExtractKeyPhrasesResultCollection = textAnalyticsClient.extractKeyPhrasesBatch(
      Seq(text).asJava,"en", textAnalyticsOptions.orNull)
    val keyPhraseExtractionResult = ExtractKeyPhrasesResultCollection.asScala.head
    val keyPhraseDocument = keyPhraseExtractionResult.getKeyPhrases()

    val keyphraseResult = if (keyPhraseExtractionResult.isError) {
      None
    } else {
      Some(KeyphraseV4(
        keyPhraseDocument.asScala.toList,
        keyPhraseDocument.getWarnings.asScala.map(
          item => TAWarningV4(item.getWarningCode.toString,item.getMessage)
        ).toList))
    }

=======
object TextSentimentV4 extends ComplexParamsReadable[TextSentimentV4]
class TextSentimentV4(override val textAnalyticsOptions: Option[TextAnalyticsRequestOptions] = None,
                      override val uid: String = randomUID("TextSentimentV4"))
  extends TextAnalyticsSDKBase[SentimentScoredDocumentV4](textAnalyticsOptions)
    with HasConfidenceScoreCol {
  logClass()

  override def outputSchema: StructType = SentimentResponseV4.schema

  override protected val invokeTextAnalytics: String => TAResponseV4[SentimentScoredDocumentV4]= (text: String) =>{

    val textSentimentResultCollection = textAnalyticsClient.analyzeSentimentBatch(
       Seq(text).asJava, "en", textAnalyticsOptions.orNull)

    def getConfidenceScore(score: SentimentConfidenceScores): SentimentConfidenceScoreV4 = {
      SentimentConfidenceScoreV4(
        score.getNegative,
        score.getNeutral,
        score.getPositive)
    }

    def getTarget(target: TargetSentiment): TargetV4 = {
      TargetV4(
        target.getText,
        target.getSentiment.toString,
        getConfidenceScore(target.getConfidenceScores),
        target.getOffset,
        target.getLength)
    }

    def getAssessment(assess: AssessmentSentiment): AssessmentV4 = {
      AssessmentV4(
        assess.getText,
        assess.getSentiment.toString,
        getConfidenceScore(assess.getConfidenceScores),
        assess.isNegated,
        assess.getOffset,
        assess.getLength)
    }

    def getSentenceSentiment(sentencesent: SentenceSentiment): SentimentSentenceV4 = {
      SentimentSentenceV4(
        sentencesent.getText,
        sentencesent.getSentiment.toString,
        getConfidenceScore(sentencesent.getConfidenceScores),
        Option(sentencesent.getOpinions).map(sentmap =>
          sentmap.asScala.toList.map(op =>
            OpinionV4(getTarget(op.getTarget)
              ,op.getAssessments.asScala.toList.map(assessment =>
                getAssessment(assessment))))),
        sentencesent.getOffset,
        sentencesent.getLength)
    }

    def getDocumentSentiment(doc: DocumentSentiment): SentimentScoredDocumentV4 = {
      SentimentScoredDocumentV4(
        doc.getSentiment.toString,
        getConfidenceScore(doc.getConfidenceScores),
        doc.getSentences.asScala.toList.map(sentenceSentiment =>
          getSentenceSentiment(sentenceSentiment)),
        doc.getWarnings.asScala.toList.map(warnings =>
          WarningsV4(warnings.getMessage, warnings.getWarningCode.toString)))
    }

    val textSentimentResult = textSentimentResultCollection.asScala.head
    val documentSentiment = textSentimentResult.getDocumentSentiment();

    val sentimentResult = if (textSentimentResult.isError){
      None
    } else {
      Some(getDocumentSentiment(documentSentiment))
    }

    val error = if(textSentimentResult.isError){
      val error = textSentimentResult.getError
      Some(TAErrorV4(error.getErrorCode.toString, error.getMessage, error.getTarget))
    } else {
      None
    }

    val stats = Option(textSentimentResult.getStatistics).map(s =>
       DocumentStatistics(s.getCharacterCount, s.getTransactionCount))

    TAResponseV4[SentimentScoredDocumentV4](
      sentimentResult,
      error,
      stats,
      Some(textSentimentResultCollection.getModelVersion))
  }
}
object DetectLanguageResponseV4 extends SparkBindings[TAResponseV4[DetectedLanguageV4]]
object SentimentResponseV4 extends SparkBindings[TAResponseV4[SentimentScoredDocumentV4]]
>>>>>>> bc05902d

    val error = if (keyPhraseExtractionResult.isError) {
      val error = keyPhraseExtractionResult.getError
      Some(TAErrorV4(error.getErrorCode.toString, error.getMessage, error.getTarget))
    } else {
      None
    }

    val stats = Option(keyPhraseExtractionResult.getStatistics) match {
      case Some(s) => Some(DocumentStatistics(s.getCharacterCount, s.getTransactionCount))
      case None => None
    }

<<<<<<< HEAD
    TAResponseV4[KeyphraseV4](
      keyphraseResult,
      error,
      stats,
      Some(ExtractKeyPhrasesResultCollection.getModelVersion))
  }
}


=======
case class DetectedLanguageV4(name: String, iso6391Name: String, confidenceScore: Double)

case class SentimentConfidenceScoreV4(negative: Double, neutral: Double, positive: Double)

case class SentimentScoredDocumentV4(sentiment: String,
                                     confidenceScores: SentimentConfidenceScoreV4,
                                     sentences: List[SentimentSentenceV4],
                                     warnings: List[WarningsV4])

case class SentimentSentenceV4(text: String,
                               sentiment: String,
                               confidenceScores: SentimentConfidenceScoreV4,
                               opinion: Option[List[OpinionV4]],
                               offset: Int,
                               length: Int)

case class OpinionV4(target: TargetV4, assessment: List[AssessmentV4])
case class TargetV4(text: String,
                    sentiment: String,
                    confidenceScores: SentimentConfidenceScoreV4,
                    offset: Int,
                    length: Int)

case class AssessmentV4(text: String,
                        sentiment: String,
                        confidenceScores: SentimentConfidenceScoreV4,
                        isNegated: Boolean,
                        offset: Int,
                        length: Int)

case class WarningsV4(text: String, warningCode: String)

>>>>>>> bc05902d
<|MERGE_RESOLUTION|>--- conflicted
+++ resolved
@@ -1,308 +1,295 @@
-package com.microsoft.ml.spark.cognitive
-<<<<<<< HEAD
-import com.azure.ai.textanalytics.models.{ExtractKeyPhraseResult, KeyPhrasesCollection, TextAnalyticsRequestOptions,
-  TextAnalyticsWarning}
-=======
-
-import com.azure.ai.textanalytics.implementation.models.SentenceOpinionSentiment
-import com.azure.ai.textanalytics.models.{AssessmentSentiment, DocumentSentiment,
-  SentenceSentiment, SentimentConfidenceScores, TargetSentiment, TextAnalyticsRequestOptions}
->>>>>>> bc05902d
-import com.azure.ai.textanalytics.{TextAnalyticsClient, TextAnalyticsClientBuilder}
-import com.azure.core.credential.AzureKeyCredential
-import com.microsoft.ml.spark.core.contracts.{HasConfidenceScoreCol, HasInputCol}
-import com.microsoft.ml.spark.core.schema.SparkBindings
-import com.microsoft.ml.spark.io.http.HasErrorCol
-import com.microsoft.ml.spark.logging.BasicLogging
-import org.apache.http.client.methods.HttpRequestBase
-import org.apache.spark.injections.UDFUtils
-import org.apache.spark.ml.param.{Param, ParamMap, ServiceParam}
-import org.apache.spark.ml.util.Identifiable._
-import org.apache.spark.ml.{ComplexParamsReadable, ComplexParamsWritable, Transformer}
-import org.apache.spark.sql.functions.col
-import org.apache.spark.sql.types.{DataTypes, StructType}
-import org.apache.spark.sql.{DataFrame, Dataset, Row}
-import com.azure.ai.textanalytics.models
-
-import java.net.URI
-import scala.collection.JavaConverters._
-
-abstract class TextAnalyticsSDKBase[T](val textAnalyticsOptions: Option[TextAnalyticsRequestOptions] = None)
-  extends Transformer
-  with HasInputCol with HasErrorCol
-  with HasEndpoint with HasSubscriptionKey
-  with ComplexParamsWritable with BasicLogging {
-
-  protected val invokeTextAnalytics: String => TAResponseV4[T]
-
-  protected def outputSchema: StructType
-
-  protected lazy val textAnalyticsClient: TextAnalyticsClient =
-    new TextAnalyticsClientBuilder()
-      .credential(new AzureKeyCredential(getSubscriptionKey))
-      .endpoint(getEndpoint)
-      .buildClient()
-
-  override def transform(dataset: Dataset[_]): DataFrame = {
-    logTransform[DataFrame]({
-      val invokeTextAnalyticsUdf = UDFUtils.oldUdf(invokeTextAnalytics, outputSchema)
-      val inputColNames = dataset.columns.mkString(",")
-      dataset.withColumn("Out", invokeTextAnalyticsUdf(col($(inputCol))))
-        .select(inputColNames, "Out.result.*", "Out.error.*", "Out.statistics.*", "Out.*")
-        .drop("result", "error", "statistics")
-    })
-  }
-
-  override def transformSchema(schema: StructType): StructType = {
-    // Validate input schema
-    val inputType = schema($(inputCol)).dataType
-    require(inputType.equals(DataTypes.StringType), s"The input column must be of type String, but got $inputType")
-
-    // Making sure input schema doesn't overlap with output schema
-    val fieldsIntersection = schema.map(sf => sf.name.toLowerCase)
-      .intersect(outputSchema.map(sf => sf.name.toLowerCase()))
-    require(fieldsIntersection.isEmpty, s"Input schema overlaps with transformer output schema. " +
-      s"Rename the following input columns: [${fieldsIntersection.mkString(", ")}]")
-
-    // Creating output schema (input schema + output schema)
-    val consolidatedSchema = (schema ++ outputSchema).toSet
-    StructType(consolidatedSchema.toSeq)
-  }
-
-  override def copy(extra: ParamMap): Transformer = defaultCopy(extra)
-}
-
-object TextAnalyticsLanguageDetection extends ComplexParamsReadable[TextAnalyticsLanguageDetection]
-
-class TextAnalyticsLanguageDetection(override val textAnalyticsOptions: Option[TextAnalyticsRequestOptions] = None,
-                                     override val uid: String = randomUID("TextAnalyticsLanguageDetection"))
-  extends TextAnalyticsSDKBase[DetectedLanguageV4](textAnalyticsOptions)
-  with HasConfidenceScoreCol {
-  logClass()
-
-  /**
-   * Params for optional input column names.
-   */
-  // Country Hint
-  final val countryHintCol: Param[String] = new Param[String](this, "countryHintCol", "country hint column name")
-
-  final def getCountryHintCol: String = $(countryHintCol)
-
-  final def setCountryHintCol(value: String): this.type = set(countryHintCol, value)
-  setDefault(countryHintCol -> "CountryHint")
-
-  override def outputSchema: StructType = DetectLanguageResponseV4.schema
-
-  override protected val invokeTextAnalytics: String => TAResponseV4[DetectedLanguageV4] = (text: String) =>
-    {
-      val detectLanguageResultCollection = textAnalyticsClient.detectLanguageBatch(
-        Seq(text).asJava, null, textAnalyticsOptions.orNull)
-      val detectLanguageResult = detectLanguageResultCollection.asScala.head
-
-      val languageResult = if (detectLanguageResult.isError) {
-        None
-      } else {
-        Some(DetectedLanguageV4(
-          detectLanguageResult.getPrimaryLanguage.getName,
-          detectLanguageResult.getPrimaryLanguage.getIso6391Name,
-          detectLanguageResult.getPrimaryLanguage.getConfidenceScore))
-      }
-
-      val error = if (detectLanguageResult.isError) {
-        val error = detectLanguageResult.getError
-        Some(TAErrorV4(error.getErrorCode.toString, error.getMessage, error.getTarget))
-      } else {
-        None
-      }
-
-      val stats = Option(detectLanguageResult.getStatistics) match {
-        case Some(s) => Some(DocumentStatistics(s.getCharacterCount, s.getTransactionCount))
-        case None => None
-      }
-
-      TAResponseV4[DetectedLanguageV4](
-        languageResult,
-        error,
-        stats,
-        Some(detectLanguageResultCollection.getModelVersion))
-    }
-}
-
-<<<<<<< HEAD
-object TextAnalyticsKeyphraseExtraction extends ComplexParamsReadable[TextAnalyticsKeyphraseExtraction]
-
-class TextAnalyticsKeyphraseExtraction (override val textAnalyticsOptions: Option[TextAnalyticsRequestOptions] = None,
-                                     override val uid: String = randomUID("TextAnalyticsKeyphraseExtraction"))
-  extends TextAnalyticsSDKBase[KeyphraseV4](textAnalyticsOptions) {
-  logClass()
-
-  override def outputSchema: StructType =  KeyPhraseResponseV4.schema
-
-  override protected val invokeTextAnalytics: String => TAResponseV4[KeyphraseV4] = (text: String) =>
-  {
-    val ExtractKeyPhrasesResultCollection = textAnalyticsClient.extractKeyPhrasesBatch(
-      Seq(text).asJava,"en", textAnalyticsOptions.orNull)
-    val keyPhraseExtractionResult = ExtractKeyPhrasesResultCollection.asScala.head
-    val keyPhraseDocument = keyPhraseExtractionResult.getKeyPhrases()
-
-    val keyphraseResult = if (keyPhraseExtractionResult.isError) {
-      None
-    } else {
-      Some(KeyphraseV4(
-        keyPhraseDocument.asScala.toList,
-        keyPhraseDocument.getWarnings.asScala.map(
-          item => TAWarningV4(item.getWarningCode.toString,item.getMessage)
-        ).toList))
-    }
-
-=======
-object TextSentimentV4 extends ComplexParamsReadable[TextSentimentV4]
-class TextSentimentV4(override val textAnalyticsOptions: Option[TextAnalyticsRequestOptions] = None,
-                      override val uid: String = randomUID("TextSentimentV4"))
-  extends TextAnalyticsSDKBase[SentimentScoredDocumentV4](textAnalyticsOptions)
-    with HasConfidenceScoreCol {
-  logClass()
-
-  override def outputSchema: StructType = SentimentResponseV4.schema
-
-  override protected val invokeTextAnalytics: String => TAResponseV4[SentimentScoredDocumentV4]= (text: String) =>{
-
-    val textSentimentResultCollection = textAnalyticsClient.analyzeSentimentBatch(
-       Seq(text).asJava, "en", textAnalyticsOptions.orNull)
-
-    def getConfidenceScore(score: SentimentConfidenceScores): SentimentConfidenceScoreV4 = {
-      SentimentConfidenceScoreV4(
-        score.getNegative,
-        score.getNeutral,
-        score.getPositive)
-    }
-
-    def getTarget(target: TargetSentiment): TargetV4 = {
-      TargetV4(
-        target.getText,
-        target.getSentiment.toString,
-        getConfidenceScore(target.getConfidenceScores),
-        target.getOffset,
-        target.getLength)
-    }
-
-    def getAssessment(assess: AssessmentSentiment): AssessmentV4 = {
-      AssessmentV4(
-        assess.getText,
-        assess.getSentiment.toString,
-        getConfidenceScore(assess.getConfidenceScores),
-        assess.isNegated,
-        assess.getOffset,
-        assess.getLength)
-    }
-
-    def getSentenceSentiment(sentencesent: SentenceSentiment): SentimentSentenceV4 = {
-      SentimentSentenceV4(
-        sentencesent.getText,
-        sentencesent.getSentiment.toString,
-        getConfidenceScore(sentencesent.getConfidenceScores),
-        Option(sentencesent.getOpinions).map(sentmap =>
-          sentmap.asScala.toList.map(op =>
-            OpinionV4(getTarget(op.getTarget)
-              ,op.getAssessments.asScala.toList.map(assessment =>
-                getAssessment(assessment))))),
-        sentencesent.getOffset,
-        sentencesent.getLength)
-    }
-
-    def getDocumentSentiment(doc: DocumentSentiment): SentimentScoredDocumentV4 = {
-      SentimentScoredDocumentV4(
-        doc.getSentiment.toString,
-        getConfidenceScore(doc.getConfidenceScores),
-        doc.getSentences.asScala.toList.map(sentenceSentiment =>
-          getSentenceSentiment(sentenceSentiment)),
-        doc.getWarnings.asScala.toList.map(warnings =>
-          WarningsV4(warnings.getMessage, warnings.getWarningCode.toString)))
-    }
-
-    val textSentimentResult = textSentimentResultCollection.asScala.head
-    val documentSentiment = textSentimentResult.getDocumentSentiment();
-
-    val sentimentResult = if (textSentimentResult.isError){
-      None
-    } else {
-      Some(getDocumentSentiment(documentSentiment))
-    }
-
-    val error = if(textSentimentResult.isError){
-      val error = textSentimentResult.getError
-      Some(TAErrorV4(error.getErrorCode.toString, error.getMessage, error.getTarget))
-    } else {
-      None
-    }
-
-    val stats = Option(textSentimentResult.getStatistics).map(s =>
-       DocumentStatistics(s.getCharacterCount, s.getTransactionCount))
-
-    TAResponseV4[SentimentScoredDocumentV4](
-      sentimentResult,
-      error,
-      stats,
-      Some(textSentimentResultCollection.getModelVersion))
-  }
-}
-object DetectLanguageResponseV4 extends SparkBindings[TAResponseV4[DetectedLanguageV4]]
-object SentimentResponseV4 extends SparkBindings[TAResponseV4[SentimentScoredDocumentV4]]
->>>>>>> bc05902d
-
-    val error = if (keyPhraseExtractionResult.isError) {
-      val error = keyPhraseExtractionResult.getError
-      Some(TAErrorV4(error.getErrorCode.toString, error.getMessage, error.getTarget))
-    } else {
-      None
-    }
-
-    val stats = Option(keyPhraseExtractionResult.getStatistics) match {
-      case Some(s) => Some(DocumentStatistics(s.getCharacterCount, s.getTransactionCount))
-      case None => None
-    }
-
-<<<<<<< HEAD
-    TAResponseV4[KeyphraseV4](
-      keyphraseResult,
-      error,
-      stats,
-      Some(ExtractKeyPhrasesResultCollection.getModelVersion))
-  }
-}
-
-
-=======
-case class DetectedLanguageV4(name: String, iso6391Name: String, confidenceScore: Double)
-
-case class SentimentConfidenceScoreV4(negative: Double, neutral: Double, positive: Double)
-
-case class SentimentScoredDocumentV4(sentiment: String,
-                                     confidenceScores: SentimentConfidenceScoreV4,
-                                     sentences: List[SentimentSentenceV4],
-                                     warnings: List[WarningsV4])
-
-case class SentimentSentenceV4(text: String,
-                               sentiment: String,
-                               confidenceScores: SentimentConfidenceScoreV4,
-                               opinion: Option[List[OpinionV4]],
-                               offset: Int,
-                               length: Int)
-
-case class OpinionV4(target: TargetV4, assessment: List[AssessmentV4])
-case class TargetV4(text: String,
-                    sentiment: String,
-                    confidenceScores: SentimentConfidenceScoreV4,
-                    offset: Int,
-                    length: Int)
-
-case class AssessmentV4(text: String,
-                        sentiment: String,
-                        confidenceScores: SentimentConfidenceScoreV4,
-                        isNegated: Boolean,
-                        offset: Int,
-                        length: Int)
-
-case class WarningsV4(text: String, warningCode: String)
-
->>>>>>> bc05902d
+package com.microsoft.ml.spark.cognitive
+import com.azure.ai.textanalytics.models.{ExtractKeyPhraseResult, KeyPhrasesCollection, TextAnalyticsRequestOptions,
+  TextAnalyticsWarning,AssessmentSentiment, DocumentSentiment,
+  SentenceSentiment, SentimentConfidenceScores, TargetSentiment}
+import com.azure.ai.textanalytics.implementation.models.SentenceOpinionSentiment
+import com.azure.ai.textanalytics.{TextAnalyticsClient, TextAnalyticsClientBuilder}
+import com.azure.core.credential.AzureKeyCredential
+import com.microsoft.ml.spark.core.contracts.{HasConfidenceScoreCol, HasInputCol}
+import com.microsoft.ml.spark.core.schema.SparkBindings
+import com.microsoft.ml.spark.io.http.HasErrorCol
+import com.microsoft.ml.spark.logging.BasicLogging
+import org.apache.http.client.methods.HttpRequestBase
+import org.apache.spark.injections.UDFUtils
+import org.apache.spark.ml.param.{Param, ParamMap, ServiceParam}
+import org.apache.spark.ml.util.Identifiable._
+import org.apache.spark.ml.{ComplexParamsReadable, ComplexParamsWritable, Transformer}
+import org.apache.spark.sql.functions.col
+import org.apache.spark.sql.types.{DataTypes, StructType}
+import org.apache.spark.sql.{DataFrame, Dataset, Row}
+import com.azure.ai.textanalytics.models
+
+import java.net.URI
+import scala.collection.JavaConverters._
+
+abstract class TextAnalyticsSDKBase[T](val textAnalyticsOptions: Option[TextAnalyticsRequestOptions] = None)
+  extends Transformer
+  with HasInputCol with HasErrorCol
+  with HasEndpoint with HasSubscriptionKey
+  with ComplexParamsWritable with BasicLogging {
+
+  protected val invokeTextAnalytics: String => TAResponseV4[T]
+
+  protected def outputSchema: StructType
+
+  protected lazy val textAnalyticsClient: TextAnalyticsClient =
+    new TextAnalyticsClientBuilder()
+      .credential(new AzureKeyCredential(getSubscriptionKey))
+      .endpoint(getEndpoint)
+      .buildClient()
+
+  override def transform(dataset: Dataset[_]): DataFrame = {
+    logTransform[DataFrame]({
+      val invokeTextAnalyticsUdf = UDFUtils.oldUdf(invokeTextAnalytics, outputSchema)
+      val inputColNames = dataset.columns.mkString(",")
+      dataset.withColumn("Out", invokeTextAnalyticsUdf(col($(inputCol))))
+        .select(inputColNames, "Out.result.*", "Out.error.*", "Out.statistics.*", "Out.*")
+        .drop("result", "error", "statistics")
+    })
+  }
+
+  override def transformSchema(schema: StructType): StructType = {
+    // Validate input schema
+    val inputType = schema($(inputCol)).dataType
+    require(inputType.equals(DataTypes.StringType), s"The input column must be of type String, but got $inputType")
+
+    // Making sure input schema doesn't overlap with output schema
+    val fieldsIntersection = schema.map(sf => sf.name.toLowerCase)
+      .intersect(outputSchema.map(sf => sf.name.toLowerCase()))
+    require(fieldsIntersection.isEmpty, s"Input schema overlaps with transformer output schema. " +
+      s"Rename the following input columns: [${fieldsIntersection.mkString(", ")}]")
+
+    // Creating output schema (input schema + output schema)
+    val consolidatedSchema = (schema ++ outputSchema).toSet
+    StructType(consolidatedSchema.toSeq)
+  }
+
+  override def copy(extra: ParamMap): Transformer = defaultCopy(extra)
+}
+
+object TextAnalyticsLanguageDetection extends ComplexParamsReadable[TextAnalyticsLanguageDetection]
+
+class TextAnalyticsLanguageDetection(override val textAnalyticsOptions: Option[TextAnalyticsRequestOptions] = None,
+                                     override val uid: String = randomUID("TextAnalyticsLanguageDetection"))
+  extends TextAnalyticsSDKBase[DetectedLanguageV4](textAnalyticsOptions)
+  with HasConfidenceScoreCol {
+  logClass()
+
+  /**
+   * Params for optional input column names.
+   */
+  // Country Hint
+  final val countryHintCol: Param[String] = new Param[String](this, "countryHintCol", "country hint column name")
+
+  final def getCountryHintCol: String = $(countryHintCol)
+
+  final def setCountryHintCol(value: String): this.type = set(countryHintCol, value)
+  setDefault(countryHintCol -> "CountryHint")
+
+  override def outputSchema: StructType = DetectLanguageResponseV4.schema
+
+  override protected val invokeTextAnalytics: String => TAResponseV4[DetectedLanguageV4] = (text: String) =>
+    {
+      val detectLanguageResultCollection = textAnalyticsClient.detectLanguageBatch(
+        Seq(text).asJava, null, textAnalyticsOptions.orNull)
+      val detectLanguageResult = detectLanguageResultCollection.asScala.head
+
+      val languageResult = if (detectLanguageResult.isError) {
+        None
+      } else {
+        Some(DetectedLanguageV4(
+          detectLanguageResult.getPrimaryLanguage.getName,
+          detectLanguageResult.getPrimaryLanguage.getIso6391Name,
+          detectLanguageResult.getPrimaryLanguage.getConfidenceScore))
+      }
+
+      val error = if (detectLanguageResult.isError) {
+        val error = detectLanguageResult.getError
+        Some(TAErrorV4(error.getErrorCode.toString, error.getMessage, error.getTarget))
+      } else {
+        None
+      }
+
+      val stats = Option(detectLanguageResult.getStatistics) match {
+        case Some(s) => Some(DocumentStatistics(s.getCharacterCount, s.getTransactionCount))
+        case None => None
+      }
+
+      TAResponseV4[DetectedLanguageV4](
+        languageResult,
+        error,
+        stats,
+        Some(detectLanguageResultCollection.getModelVersion))
+    }
+}
+
+object TextAnalyticsKeyphraseExtraction extends ComplexParamsReadable[TextAnalyticsKeyphraseExtraction]
+
+class TextAnalyticsKeyphraseExtraction (override val textAnalyticsOptions: Option[TextAnalyticsRequestOptions] = None,
+                                     override val uid: String = randomUID("TextAnalyticsKeyphraseExtraction"))
+  extends TextAnalyticsSDKBase[KeyphraseV4](textAnalyticsOptions) {
+  logClass()
+
+  override def outputSchema: StructType = KeyPhraseResponseV4.schema
+
+  override protected val invokeTextAnalytics: String => TAResponseV4[KeyphraseV4] = (text: String) =>
+  {
+    val ExtractKeyPhrasesResultCollection = textAnalyticsClient.extractKeyPhrasesBatch(
+      Seq(text).asJava,"en", textAnalyticsOptions.orNull)
+    val keyPhraseExtractionResult = ExtractKeyPhrasesResultCollection.asScala.head
+    val keyPhraseDocument = keyPhraseExtractionResult.getKeyPhrases()
+
+    val keyphraseResult = if (keyPhraseExtractionResult.isError) {
+      None
+    } else {
+      Some(KeyphraseV4(
+        keyPhraseDocument.asScala.toList,
+        keyPhraseDocument.getWarnings.asScala.map(
+          item => TAWarningV4(item.getWarningCode.toString,item.getMessage)
+        ).toList))
+    }
+
+
+    val error = if (keyPhraseExtractionResult.isError) {
+      val error = keyPhraseExtractionResult.getError
+      Some(TAErrorV4(error.getErrorCode.toString, error.getMessage, error.getTarget))
+    } else {
+      None
+    }
+
+    val stats = Option(keyPhraseExtractionResult.getStatistics) match {
+      case Some(s) => Some(DocumentStatistics(s.getCharacterCount, s.getTransactionCount))
+      case None => None
+    }
+
+    TAResponseV4[KeyphraseV4](
+      keyphraseResult,
+      error,
+      stats,
+      Some(ExtractKeyPhrasesResultCollection.getModelVersion))
+  }
+
+}
+object TextSentimentV4 extends ComplexParamsReadable[TextSentimentV4]
+class TextSentimentV4(override val textAnalyticsOptions: Option[TextAnalyticsRequestOptions] = None,
+                      override val uid: String = randomUID("TextSentimentV4"))
+  extends TextAnalyticsSDKBase[SentimentScoredDocumentV4](textAnalyticsOptions)
+    with HasConfidenceScoreCol {
+  logClass()
+
+  override def outputSchema: StructType = SentimentResponseV4.schema
+
+  override protected val invokeTextAnalytics: String => TAResponseV4[SentimentScoredDocumentV4] = (text: String) => {
+
+    val textSentimentResultCollection = textAnalyticsClient.analyzeSentimentBatch(
+      Seq(text).asJava, "en", textAnalyticsOptions.orNull)
+
+    def getConfidenceScore(score: SentimentConfidenceScores): SentimentConfidenceScoreV4 = {
+      SentimentConfidenceScoreV4(
+        score.getNegative,
+        score.getNeutral,
+        score.getPositive)
+    }
+
+    def getTarget(target: TargetSentiment): TargetV4 = {
+      TargetV4(
+        target.getText,
+        target.getSentiment.toString,
+        getConfidenceScore(target.getConfidenceScores),
+        target.getOffset,
+        target.getLength)
+    }
+
+    def getAssessment(assess: AssessmentSentiment): AssessmentV4 = {
+      AssessmentV4(
+        assess.getText,
+        assess.getSentiment.toString,
+        getConfidenceScore(assess.getConfidenceScores),
+        assess.isNegated,
+        assess.getOffset,
+        assess.getLength)
+    }
+
+    def getSentenceSentiment(sentencesent: SentenceSentiment): SentimentSentenceV4 = {
+      SentimentSentenceV4(
+        sentencesent.getText,
+        sentencesent.getSentiment.toString,
+        getConfidenceScore(sentencesent.getConfidenceScores),
+        Option(sentencesent.getOpinions).map(sentmap =>
+          sentmap.asScala.toList.map(op =>
+            OpinionV4(getTarget(op.getTarget)
+              , op.getAssessments.asScala.toList.map(assessment =>
+                getAssessment(assessment))))),
+        sentencesent.getOffset,
+        sentencesent.getLength)
+    }
+
+    def getDocumentSentiment(doc: DocumentSentiment): SentimentScoredDocumentV4 = {
+      SentimentScoredDocumentV4(
+        doc.getSentiment.toString,
+        getConfidenceScore(doc.getConfidenceScores),
+        doc.getSentences.asScala.toList.map(sentenceSentiment =>
+          getSentenceSentiment(sentenceSentiment)),
+        doc.getWarnings.asScala.toList.map(warnings =>
+          WarningsV4(warnings.getMessage, warnings.getWarningCode.toString)))
+    }
+
+    val textSentimentResult = textSentimentResultCollection.asScala.head
+    val documentSentiment = textSentimentResult.getDocumentSentiment();
+
+    val sentimentResult = if (textSentimentResult.isError) {
+      None
+    } else {
+      Some(getDocumentSentiment(documentSentiment))
+    }
+
+    val error = if (textSentimentResult.isError) {
+      val error = textSentimentResult.getError
+      Some(TAErrorV4(error.getErrorCode.toString, error.getMessage, error.getTarget))
+    } else {
+      None
+    }
+
+    val stats = Option(textSentimentResult.getStatistics).map(s =>
+      DocumentStatistics(s.getCharacterCount, s.getTransactionCount))
+
+    TAResponseV4[SentimentScoredDocumentV4](
+      sentimentResult,
+      error,
+      stats,
+      Some(textSentimentResultCollection.getModelVersion))
+  }
+}
+
+  object SentimentResponseV4 extends SparkBindings[TAResponseV4[SentimentScoredDocumentV4]]
+
+  case class SentimentConfidenceScoreV4(negative: Double, neutral: Double, positive: Double)
+
+  case class SentimentScoredDocumentV4(sentiment: String,
+                                       confidenceScores: SentimentConfidenceScoreV4,
+                                       sentences: List[SentimentSentenceV4],
+                                       warnings: List[WarningsV4])
+
+  case class SentimentSentenceV4(text: String,
+                                 sentiment: String,
+                                 confidenceScores: SentimentConfidenceScoreV4,
+                                 opinion: Option[List[OpinionV4]],
+                                 offset: Int,
+                                 length: Int)
+
+  case class OpinionV4(target: TargetV4, assessment: List[AssessmentV4])
+
+  case class TargetV4(text: String,
+                      sentiment: String,
+                      confidenceScores: SentimentConfidenceScoreV4,
+                      offset: Int,
+                      length: Int)
+
+  case class AssessmentV4(text: String,
+                          sentiment: String,
+                          confidenceScores: SentimentConfidenceScoreV4,
+                          isNegated: Boolean,
+                          offset: Int,
+                          length: Int)
+
+  case class WarningsV4(text: String, warningCode: String)